--- conflicted
+++ resolved
@@ -20,15 +20,10 @@
     private val longTermForecaster = DailyForecaster(dailyForecastChangeThreshold)
     private val newWeatherService: IWeatherService = WeatherService()
     private val seaLevelConverter = AltimeterSeaLevelPressureConverter(
-<<<<<<< HEAD
-        if (adjustSeaLevelWithBarometer) PressureDwellAltitudeCalculator(Duration.ofHours(1),
-            60f, 3f) else DwellAltitudeCalculator(
-=======
         if (adjustSeaLevelWithBarometer) PressureDwellAltitudeCalculator(
             Duration.ofHours(1),
             30f, 3f
         ) else DwellAltitudeCalculator(
->>>>>>> c7cd29fd
             Duration.ofHours(1),
             60f
         ),
