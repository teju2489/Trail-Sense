package com.kylecorry.trail_sense.weather.infrastructure.receivers

import android.app.PendingIntent
import android.content.BroadcastReceiver
import android.content.Context
import android.content.Intent
import android.util.Log
import androidx.core.app.NotificationCompat
import androidx.core.content.edit
import androidx.preference.PreferenceManager
import com.kylecorry.trail_sense.R
import com.kylecorry.trail_sense.shared.Intervalometer
import com.kylecorry.trail_sense.shared.UserPreferences
<<<<<<< HEAD
import com.kylecorry.trail_sense.shared.sensors.IAltimeter
import com.kylecorry.trail_sense.shared.sensors.IBarometer
import com.kylecorry.trail_sense.shared.sensors.SensorService
import com.kylecorry.trail_sense.shared.system.AlarmUtils
=======
import com.kylecorry.trail_sense.shared.sensors.*
import com.kylecorry.trail_sense.shared.sensors.temperature.IThermometer
>>>>>>> 52a68ab6
import com.kylecorry.trail_sense.shared.system.IntentUtils
import com.kylecorry.trail_sense.shared.system.NotificationUtils
import com.kylecorry.trail_sense.weather.domain.PressureAltitudeReading
import com.kylecorry.trail_sense.weather.domain.WeatherService
import com.kylecorry.trail_sense.weather.domain.forcasting.Weather
import com.kylecorry.trail_sense.weather.domain.sealevel.SeaLevelPressureConverterFactory
import com.kylecorry.trail_sense.weather.infrastructure.WeatherNotificationService
import com.kylecorry.trail_sense.weather.infrastructure.database.PressureHistoryRepository
<<<<<<< HEAD
import java.time.Duration
import java.time.Instant
import java.time.LocalDateTime
import java.time.ZonedDateTime
=======
import java.time.*
import java.util.*
import kotlin.concurrent.timer
import kotlin.math.absoluteValue
>>>>>>> 52a68ab6

class WeatherUpdateReceiver : BroadcastReceiver() {

    private lateinit var context: Context
    private lateinit var barometer: IBarometer
    private lateinit var altimeter: IAltimeter
    private lateinit var thermometer: IThermometer
    private lateinit var sensorService: SensorService
    private val timeout = Intervalometer(Runnable {
        if (!hasAltitude) {
            hasAltitude = true
            if (hasBarometerReading) {
                gotAllReadings()
            }
        }
    })

    private var hasAltitude = false
    private var hasBarometerReading = false
    private var hasTemperatureReading = false

    private lateinit var userPrefs: UserPreferences
    private lateinit var weatherService: WeatherService

    override fun onReceive(context: Context?, intent: Intent?) {
        Log.i(TAG, "Broadcast received at ${ZonedDateTime.now()}")
        if (context == null) {
            return
        }

        this.context = context
        userPrefs = UserPreferences(context)
        weatherService = WeatherService(
            userPrefs.weather.stormAlertThreshold,
            userPrefs.weather.dailyForecastChangeThreshold,
            userPrefs.weather.hourlyForecastChangeThreshold
        )

        sensorService = SensorService(context)
        barometer = sensorService.getBarometer()
        altimeter = sensorService.getAltimeter()
        thermometer = sensorService.getThermometer()

        start(intent)
    }

    private fun start(intent: Intent?) {
        scheduleNextAlarm(intent)
        if (!hasNotification()) {
            sendWeatherNotification()
        }

        if (!canRun()) {
            return
        }

        setLastUpdatedTime()
        setSensorTimeout(10000L)
        startSensors()
    }

    private fun scheduleNextAlarm(receivedIntent: Intent?) {
        if (receivedIntent?.action != INTENT_ACTION && AlarmUtils.isAlarmRunning(
                context,
                PI_ID,
                alarmIntent(context)
            )
        ) {
            Log.i(TAG, "Next alarm already scheduled, not setting a new one")
            return
        }

        val alarmMinutes = 20L

        Log.i(TAG, "Next alarm set for ${LocalDateTime.now().plusMinutes(alarmMinutes)}")

        // Cancel existing alarm (if any)
        AlarmUtils.cancel(context, pendingIntent(context))

        // Schedule the new alarm
        AlarmUtils.set(
            context,
            LocalDateTime.now().plusMinutes(alarmMinutes),
            pendingIntent(context),
            exact = userPrefs.weather.forceUpdates,
            allowWhileIdle = true
        )
    }

    private fun hasNotification(): Boolean {
        return NotificationUtils.isNotificationActive(
            context,
            WeatherNotificationService.WEATHER_NOTIFICATION_ID
        )
    }

    private fun sendWeatherNotification() {
        val pressureConverter = SeaLevelPressureConverterFactory().create(context)
        val readings = pressureConverter.convert(PressureHistoryRepository.getAll(context))
        val forecast = weatherService.getHourlyWeather(readings)

        if (userPrefs.weather.shouldShowWeatherNotification) {
            WeatherNotificationService.updateNotificationForecast(context, forecast, readings)
        }
    }

    private fun canRun(): Boolean {
        val threshold = Duration.ofMinutes(5)
        val lastCalled = Duration.between(getLastUpdatedTime(), LocalDateTime.now())

        return lastCalled >= threshold
    }

    private fun getLastUpdatedTime(): LocalDateTime {
        val prefs = PreferenceManager.getDefaultSharedPreferences(context)
        val raw = prefs.getString(LAST_CALLED_KEY, LocalDateTime.MIN.toString())
            ?: LocalDateTime.MIN.toString()
        return LocalDateTime.parse(raw)
    }

    private fun setLastUpdatedTime() {
        val prefs = PreferenceManager.getDefaultSharedPreferences(context)
        prefs.edit {
            putString(LAST_CALLED_KEY, LocalDateTime.now().toString())
        }
    }

<<<<<<< HEAD
    private fun setAltimeterTimeout(millis: Long) {
        timeout.once(millis)
=======
    private fun setSensorTimeout(millis: Long) {
        timeout = timer(initialDelay = millis, period = millis) {
            if (!hasAltitude || !hasTemperatureReading || !hasBarometerReading) {
                hasAltitude = true
                hasTemperatureReading = true
                hasBarometerReading = true
                gotAllReadings()
            }
            cancel()
        }
>>>>>>> 52a68ab6
    }

    private fun startSensors() {
        if (altimeter.hasValidReading) {
            onAltitudeUpdate()
        } else {
            altimeter.start(this::onAltitudeUpdate)
        }
        barometer.start(this::onPressureUpdate)
        thermometer.start(this::onTemperatureUpdate)
    }

    private fun onAltitudeUpdate(): Boolean {
        hasAltitude = true
        gotAllReadings()
        return false
    }

    private fun onPressureUpdate(): Boolean {
        hasBarometerReading = true
        gotAllReadings()
        return false
    }

    private fun onTemperatureUpdate(): Boolean {
        hasTemperatureReading = true
        gotAllReadings()
        return false
    }

    private fun gotAllReadings() {
        if (!hasAltitude || !hasBarometerReading || !hasTemperatureReading){
            return
        }
        stopSensors()
        stopTimeout()
        addNewPressureReading()
        sendStormAlert()
        sendWeatherNotification()
        Log.i(TAG, "Got all readings recorded at ${ZonedDateTime.now()}")
    }

    private fun stopSensors() {
        altimeter.stop(this::onAltitudeUpdate)
        barometer.stop(this::onPressureUpdate)
        thermometer.stop(this::onTemperatureUpdate)
    }

    private fun stopTimeout() {
        timeout.stop()
    }

    private fun addNewPressureReading() {
        PressureHistoryRepository.add(
            context,
            PressureAltitudeReading(
                Instant.now(),
                barometer.pressure,
                altimeter.altitude,
                if (thermometer.temperature.isNaN()) 16f else thermometer.temperature
            )
        )
    }

    private fun sendStormAlert() {
        createNotificationChannel()
        val prefs = PreferenceManager.getDefaultSharedPreferences(context)
        val sentAlert = prefs.getBoolean(context.getString(R.string.pref_just_sent_alert), false)

        val pressureConverter = SeaLevelPressureConverterFactory().create(context)
        val readings = PressureHistoryRepository.getAll(context)
        val forecast = weatherService.getHourlyWeather(pressureConverter.convert(readings))

        if (forecast == Weather.Storm) {
            val shouldSend = userPrefs.weather.sendStormAlerts
            if (shouldSend && !sentAlert) {
                val notification = NotificationCompat.Builder(context, STORM_CHANNEL_ID)
                    .setSmallIcon(R.drawable.ic_alert)
                    .setContentTitle(context.getString(R.string.notification_storm_alert_title))
                    .setContentText(context.getString(R.string.notification_storm_alert_text))
                    .setPriority(NotificationCompat.PRIORITY_HIGH)
                    .build()

                NotificationUtils.send(context, STORM_ALERT_NOTIFICATION_ID, notification)

                prefs.edit {
                    putBoolean(context.getString(R.string.pref_just_sent_alert), true)
                }
            }
        } else {
            NotificationUtils.cancel(context, STORM_ALERT_NOTIFICATION_ID)
            prefs.edit {
                putBoolean(context.getString(R.string.pref_just_sent_alert), false)
            }
        }
    }

    private fun createNotificationChannel() {
        NotificationUtils.createChannel(
            context, STORM_CHANNEL_ID,
            context.getString(R.string.notification_storm_alert_channel_name),
            context.getString(R.string.notification_storm_alert_channel_desc),
            NotificationUtils.CHANNEL_IMPORTANCE_HIGH
        )
    }

    companion object {

        private const val STORM_CHANNEL_ID = "Alerts"
        private const val TAG = "WeatherUpdateReceiver"
        private const val INTENT_ACTION = "com.kylecorry.trail_sense.ALARM_UPDATE_WEATHER"
        const val PI_ID = 84097413
        private const val STORM_ALERT_NOTIFICATION_ID = 74309823

        fun pendingIntent(context: Context): PendingIntent {
            return PendingIntent.getBroadcast(
                context,
                PI_ID,
                alarmIntent(context),
                PendingIntent.FLAG_UPDATE_CURRENT
            )
        }

        fun intent(context: Context): Intent {
            return Intent(context, WeatherUpdateReceiver::class.java)
        }

        private fun alarmIntent(context: Context): Intent {
            return IntentUtils.localIntent(context, INTENT_ACTION)
        }

        private const val LAST_CALLED_KEY = "weatherLastUpdated"
    }
}<|MERGE_RESOLUTION|>--- conflicted
+++ resolved
@@ -11,15 +11,9 @@
 import com.kylecorry.trail_sense.R
 import com.kylecorry.trail_sense.shared.Intervalometer
 import com.kylecorry.trail_sense.shared.UserPreferences
-<<<<<<< HEAD
-import com.kylecorry.trail_sense.shared.sensors.IAltimeter
-import com.kylecorry.trail_sense.shared.sensors.IBarometer
-import com.kylecorry.trail_sense.shared.sensors.SensorService
 import com.kylecorry.trail_sense.shared.system.AlarmUtils
-=======
 import com.kylecorry.trail_sense.shared.sensors.*
 import com.kylecorry.trail_sense.shared.sensors.temperature.IThermometer
->>>>>>> 52a68ab6
 import com.kylecorry.trail_sense.shared.system.IntentUtils
 import com.kylecorry.trail_sense.shared.system.NotificationUtils
 import com.kylecorry.trail_sense.weather.domain.PressureAltitudeReading
@@ -28,17 +22,14 @@
 import com.kylecorry.trail_sense.weather.domain.sealevel.SeaLevelPressureConverterFactory
 import com.kylecorry.trail_sense.weather.infrastructure.WeatherNotificationService
 import com.kylecorry.trail_sense.weather.infrastructure.database.PressureHistoryRepository
-<<<<<<< HEAD
 import java.time.Duration
 import java.time.Instant
 import java.time.LocalDateTime
 import java.time.ZonedDateTime
-=======
 import java.time.*
 import java.util.*
 import kotlin.concurrent.timer
 import kotlin.math.absoluteValue
->>>>>>> 52a68ab6
 
 class WeatherUpdateReceiver : BroadcastReceiver() {
 
@@ -166,21 +157,8 @@
         }
     }
 
-<<<<<<< HEAD
     private fun setAltimeterTimeout(millis: Long) {
         timeout.once(millis)
-=======
-    private fun setSensorTimeout(millis: Long) {
-        timeout = timer(initialDelay = millis, period = millis) {
-            if (!hasAltitude || !hasTemperatureReading || !hasBarometerReading) {
-                hasAltitude = true
-                hasTemperatureReading = true
-                hasBarometerReading = true
-                gotAllReadings()
-            }
-            cancel()
-        }
->>>>>>> 52a68ab6
     }
 
     private fun startSensors() {
