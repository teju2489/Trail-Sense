--- conflicted
+++ resolved
@@ -27,15 +27,11 @@
     }
 
     private fun bindPreferences() {
-<<<<<<< HEAD
-        fragmentOnClick(findPreference(getString(R.string.tool_inclinometer))) { InclinometerFragment() }
-        fragmentOnClick(findPreference(getString(R.string.tool_user_guide))) { GuideFragment() }
-=======
+        //fragmentOnClick(findPreference(getString(R.string.tool_user_guide))) { GuideFragment() }
         navigateOnClick(
             findPreference(getString(R.string.tool_inclinometer)),
             R.id.action_toolsFragment_to_inclinometerFragment
         )
->>>>>>> fbc751ee
 
         val maps = findPreference<Preference>(getString(R.string.tool_trail_sense_maps))
         maps?.isVisible = TrailSenseMaps.isInstalled(requireContext())
