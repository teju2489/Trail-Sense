--- conflicted
+++ resolved
@@ -1,12 +1,8 @@
 package com.kylecorry.trail_sense.quickactions
 
 import android.widget.ImageButton
-<<<<<<< HEAD
 import androidx.fragment.app.Fragment
-=======
-import androidx.navigation.fragment.findNavController
 import com.kylecorry.andromeda.alerts.toast
->>>>>>> f7fb4fa8
 import com.kylecorry.andromeda.core.topics.generic.ITopic
 import com.kylecorry.andromeda.core.topics.generic.replay
 import com.kylecorry.andromeda.fragments.AndromedaFragment
@@ -15,12 +11,9 @@
 import com.kylecorry.trail_sense.main.Navigation
 import com.kylecorry.trail_sense.navigation.paths.infrastructure.subsystem.BacktrackSubsystem
 import com.kylecorry.trail_sense.shared.FeatureState
-<<<<<<< HEAD
 import com.kylecorry.trail_sense.shared.requireMyNavigation
-=======
 import com.kylecorry.trail_sense.shared.permissions.RequestRemoveBatteryRestrictionCommand
 import com.kylecorry.trail_sense.shared.permissions.requestBacktrackPermission
->>>>>>> f7fb4fa8
 
 class QuickActionBacktrack(btn: ImageButton, private val andromedaFragment: AndromedaFragment) :
     TopicQuickAction(btn, andromedaFragment, hideWhenUnavailable = false) {
@@ -31,9 +24,6 @@
         super.onCreate()
         button.setImageResource(R.drawable.ic_tool_backtrack)
         button.setOnClickListener {
-<<<<<<< HEAD
-            fragment.requireMyNavigation().navigate(Navigation.PATH_LIST)
-=======
             when (backtrack.getState()) {
                 FeatureState.On -> backtrack.disable()
                 FeatureState.Off -> {
@@ -52,9 +42,8 @@
         }
 
         button.setOnLongClickListener {
-            fragment.findNavController().navigate(R.id.fragmentBacktrack)
+            fragment.requireMyNavigation().navigate(Navigation.PATH_LIST)
             true
->>>>>>> f7fb4fa8
         }
     }
 
