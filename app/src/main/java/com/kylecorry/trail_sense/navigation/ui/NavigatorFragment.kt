package com.kylecorry.trail_sense.navigation.ui

import android.Manifest
import android.annotation.SuppressLint
import android.os.Bundle
import android.view.LayoutInflater
import android.view.View
import android.view.ViewGroup
import androidx.annotation.ColorInt
import androidx.annotation.DrawableRes
import androidx.camera.core.CameraSelector
import androidx.camera.core.Preview
import androidx.camera.lifecycle.ProcessCameraProvider
import androidx.core.os.bundleOf
import androidx.core.view.isVisible
import androidx.core.content.ContextCompat
import androidx.fragment.app.Fragment
import androidx.lifecycle.LifecycleOwner
import androidx.lifecycle.lifecycleScope
import androidx.navigation.NavController
import androidx.navigation.fragment.findNavController
import com.google.android.material.floatingactionbutton.FloatingActionButton
import com.google.common.util.concurrent.ListenableFuture
import com.kylecorry.trail_sense.MainActivity
import com.kylecorry.trail_sense.R
import com.kylecorry.trail_sense.astronomy.domain.AstronomyService
import com.kylecorry.trail_sense.astronomy.ui.MoonPhaseImageMapper
import com.kylecorry.trail_sense.databinding.ActivityNavigatorBinding
import com.kylecorry.trail_sense.navigation.domain.MyNamedCoordinate
import com.kylecorry.trail_sense.navigation.domain.NavigationService
import com.kylecorry.trail_sense.navigation.infrastructure.persistence.BeaconRepo
import com.kylecorry.trail_sense.navigation.infrastructure.share.LocationCopy
import com.kylecorry.trail_sense.navigation.infrastructure.share.LocationGeoSender
import com.kylecorry.trail_sense.navigation.infrastructure.share.LocationSharesheet
import com.kylecorry.trail_sense.shared.*
import com.kylecorry.trail_sense.shared.sensors.*
import com.kylecorry.trail_sense.shared.sensors.overrides.CachedGPS
import com.kylecorry.trail_sense.shared.sensors.overrides.OverrideGPS
import com.kylecorry.trail_sense.shared.views.QuickActionNone
import com.kylecorry.trail_sense.shared.views.UserError
import com.kylecorry.trail_sense.tools.backtrack.infrastructure.persistence.WaypointRepo
import com.kylecorry.trail_sense.tools.backtrack.ui.QuickActionBacktrack
import com.kylecorry.trail_sense.tools.flashlight.infrastructure.FlashlightHandler
import com.kylecorry.trail_sense.tools.flashlight.ui.QuickActionFlashlight
import com.kylecorry.trail_sense.tools.maps.ui.QuickActionOfflineMaps
import com.kylecorry.trail_sense.tools.ruler.ui.QuickActionRuler
import com.kylecorry.trail_sense.tools.whistle.ui.QuickActionWhistle
import com.kylecorry.trail_sense.weather.ui.QuickActionClouds
import com.kylecorry.trailsensecore.domain.geo.Bearing
import com.kylecorry.trailsensecore.domain.geo.Coordinate
import com.kylecorry.trailsensecore.domain.geo.GeoService
import com.kylecorry.trailsensecore.domain.navigation.Beacon
import com.kylecorry.trailsensecore.domain.navigation.Position
import com.kylecorry.trailsensecore.domain.units.Distance
import com.kylecorry.trailsensecore.domain.units.Quality
import com.kylecorry.trailsensecore.infrastructure.persistence.Cache
import com.kylecorry.trailsensecore.infrastructure.persistence.Clipboard
import com.kylecorry.trailsensecore.infrastructure.sensors.SensorChecker
import com.kylecorry.trailsensecore.infrastructure.sensors.asLiveData
import com.kylecorry.trailsensecore.infrastructure.sensors.orientation.DeviceOrientation
import com.kylecorry.trailsensecore.infrastructure.system.PermissionUtils
import com.kylecorry.trailsensecore.infrastructure.system.UiUtils
import com.kylecorry.trailsensecore.infrastructure.time.Intervalometer
import com.kylecorry.trailsensecore.infrastructure.time.Throttle
import kotlinx.coroutines.Dispatchers
import kotlinx.coroutines.launch
import kotlinx.coroutines.withContext
import java.time.*
import java.util.*


class NavigatorFragment : Fragment() {

    private var shownAccuracyToast: Boolean = false
    private var sightingCompassOpen: Boolean = false
    private val compass by lazy { sensorService.getCompass() }
    private val gps by lazy { sensorService.getGPS() }
    private val orientation by lazy { sensorService.getDeviceOrientation() }
    private val altimeter by lazy { sensorService.getAltimeter() }
    private val speedometer by lazy { sensorService.getSpeedometer() }

    private val userPrefs by lazy { UserPreferences(requireContext()) }

    private var _binding: ActivityNavigatorBinding? = null
    private val binding get() = _binding!!
    private lateinit var navController: NavController

    private lateinit var destinationPanel: DestinationPanel

    private lateinit var cameraProviderFuture : ListenableFuture<ProcessCameraProvider>

    private val beaconRepo by lazy { BeaconRepo.getInstance(requireContext()) }
    private val backtrackRepo by lazy { WaypointRepo.getInstance(requireContext()) }

    private val sensorService by lazy { SensorService(requireContext()) }
    private val sensorChecker by lazy { SensorChecker(requireContext()) }
    private val cache by lazy { Cache(requireContext()) }
    private val throttle = Throttle(20)

    private val navigationService = NavigationService()
    private val astronomyService = AstronomyService()
    private val geoService = GeoService()
    private val formatService by lazy { FormatService(requireContext()) }

    private var beacons: Collection<Beacon> = listOf()
    private var backtrack: Track? = null
    private var nearbyBeacons: Collection<Beacon> = listOf()

    private var destination: Beacon? = null
    private var destinationBearing: Bearing? = null
    private var useTrueNorth = false

    private var leftQuickAction: QuickActionButton? = null
    private var rightQuickAction: QuickActionButton? = null

    private var isMoonUp = true
    private var isSunUp = true
    private var moonBearing = Bearing(0f)
    private var sunBearing = Bearing(0f)

    private var gpsErrorShown = false

<<<<<<< HEAD
    @SuppressLint("MissingPermission")
=======
    private val astronomyIntervalometer = Intervalometer {
        updateAstronomyData()
    }

>>>>>>> acfc9193
    override fun onCreateView(
        inflater: LayoutInflater,
        container: ViewGroup?,
        savedInstanceState: Bundle?
    ): View {
        _binding = ActivityNavigatorBinding.inflate(layoutInflater, container, false)
        rightQuickAction = getQuickActionButton(
            userPrefs.navigation.rightQuickAction,
            binding.navigationRightQuickAction
        )
        leftQuickAction = getQuickActionButton(
            userPrefs.navigation.leftQuickAction,
            binding.navigationLeftQuickAction
        )
        if (userPrefs.experimentalEnabled) {
            cameraProviderFuture = ProcessCameraProvider.getInstance(requireContext())
        }
        return binding.root
    }

    fun bindPreview(cameraProvider : ProcessCameraProvider) {
        var preview : Preview = Preview.Builder()
                .build()

        var cameraSelector : CameraSelector = CameraSelector.Builder()
              .requireLensFacing(CameraSelector.LENS_FACING_BACK)
              .build()

        preview.setSurfaceProvider(binding.viewCamera.getSurfaceProvider())

        var camera = cameraProvider.bindToLifecycle(this as LifecycleOwner, cameraSelector, preview)
    }

    fun unbindPreview(cameraProvider : ProcessCameraProvider) {
        cameraProvider.unbindAll()
    }

    override fun onDestroy() {
        super.onDestroy()
        rightQuickAction?.onDestroy()
        leftQuickAction?.onDestroy()
    }

    override fun onDestroyView() {
        super.onDestroyView()
        _binding = null
    }

    override fun onCreate(savedInstanceState: Bundle?) {
        super.onCreate(savedInstanceState)
        val beaconId = arguments?.getLong("destination") ?: 0L

        if (beaconId != 0L) {
            showCalibrationDialog()
            lifecycleScope.launch {
                withContext(Dispatchers.IO) {
                    destination = beaconRepo.getBeacon(beaconId)?.toBeacon()
                    cache.putLong(LAST_BEACON_ID, beaconId)
                }
            }
        }
    }

    override fun onViewCreated(view: View, savedInstanceState: Bundle?) {
        super.onViewCreated(view, savedInstanceState)

        beaconRepo.getBeacons().observe(viewLifecycleOwner) {
            beacons = it.map { it.toBeacon() }
            nearbyBeacons = getNearbyBeacons()
            updateUI()
        }

        backtrackRepo.getWaypoints().observe(viewLifecycleOwner) {
            val waypoints = it.sortedByDescending { it.createdInstant }.filter { it.createdInstant > Instant.now().minus(userPrefs.navigation.showBacktrackPathDuration) }
            backtrack = Track(waypoints.map { Waypoint(it.coordinate, it.createdInstant) })
            updateUI()
        }

        rightQuickAction?.onCreate()
        leftQuickAction?.onCreate()
        navController = findNavController()

        destinationPanel = DestinationPanel(binding.navigationSheet)

        compass.asLiveData().observe(viewLifecycleOwner, { updateUI() })
        orientation.asLiveData().observe(viewLifecycleOwner, { onOrientationUpdate() })
        altimeter.asLiveData().observe(viewLifecycleOwner, { updateUI() })
        gps.asLiveData().observe(viewLifecycleOwner, { onLocationUpdate() })
        speedometer.asLiveData().observe(viewLifecycleOwner, { updateUI() })

        binding.location.setOnLongClickListener {
            UiUtils.openMenu(it, R.menu.location_share_menu){ menuItem ->
                val sender = when (menuItem){
                    R.id.action_send -> LocationSharesheet(requireContext())
                    R.id.action_maps -> LocationGeoSender(requireContext())
                    else -> LocationCopy(requireContext(), Clipboard(requireContext()))
                }
                sender.send(gps.location)
                true
            }
            true
        }

        binding.navigationOpenArCamera.setOnClickListener {
            if (binding.viewCamera.isVisible) {
                binding.viewCameraLine.isVisible = false
                binding.viewCamera.isVisible = false
                if (userPrefs.navigation.rightQuickAction == QuickActionType.Flashlight) {
                    binding.navigationRightQuickAction.isClickable = true
                }
                if (userPrefs.navigation.leftQuickAction == QuickActionType.Flashlight) {
                    binding.navigationLeftQuickAction.isClickable = true
                }
                sightingCompassOpen = false
                unbindPreview(cameraProviderFuture.get())
            }
            else {
                cameraProviderFuture.addListener(Runnable {
                    val cameraProvider = cameraProviderFuture.get()
                    bindPreview(cameraProvider)
                }, ContextCompat.getMainExecutor(requireContext()))
                binding.viewCameraLine.isVisible = true
                binding.viewCamera.isVisible = true
                if (userPrefs.navigation.rightQuickAction == QuickActionType.Flashlight) {
                    binding.navigationRightQuickAction.isClickable = false
                }
                if (userPrefs.navigation.leftQuickAction == QuickActionType.Flashlight) {
                    binding.navigationLeftQuickAction.isClickable = false
                }
                sightingCompassOpen = true
                val handler = FlashlightHandler.getInstance(requireContext())
                handler.off()
            }
        }

        binding.viewCamera.setOnClickListener {
            toggleDestinationBearing()
        }

        binding.viewCameraLine.setOnClickListener {
            toggleDestinationBearing()
        }

        binding.beaconBtn.setOnClickListener {
            if (destination == null) {
                navController.navigate(R.id.action_navigatorFragment_to_beaconListFragment)
            } else {
                destination = null
                cache.remove(LAST_BEACON_ID)
                updateNavigator()
            }
        }

        binding.beaconBtn.setOnLongClickListener {
            if (gps.hasValidReading) {
                val bundle = bundleOf(
                    "initial_location" to MyNamedCoordinate(gps.location)
                )
                navController.navigate(R.id.place_beacon, bundle)
            } else {
                navController.navigate(R.id.place_beacon)

            }
            true
        }

        binding.accuracyView.setOnClickListener { displayAccuracyTips() }

        binding.roundCompass.setOnClickListener {
            toggleDestinationBearing()
        }
        binding.radarCompass.setOnClickListener {
            toggleDestinationBearing()
        }
        binding.linearCompass.setOnClickListener {
            toggleDestinationBearing()
        }
    }

    private fun toggleDestinationBearing() {
        if (destination != null){
            // Don't set destination bearing while navigating
            return
        }

        if (destinationBearing == null) {
            destinationBearing = compass.bearing
            cache.putFloat(LAST_DEST_BEARING, compass.bearing.value)
            UiUtils.shortToast(
                requireContext(),
                getString(R.string.toast_destination_bearing_set)
            )
        } else {
            destinationBearing = null
            cache.remove(LAST_DEST_BEARING)
        }
    }

    private fun displayAccuracyTips() {
        context ?: return

        val gpsHorizontalAccuracy = gps.horizontalAccuracy
        val gpsVerticalAccuracy = gps.verticalAccuracy

        val gpsHAccuracyStr =
            if (gpsHorizontalAccuracy == null) getString(R.string.accuracy_distance_unknown) else getString(
                R.string.accuracy_distance_format,
                formatService.formatSmallDistance(gpsHorizontalAccuracy)
            )
        val gpsVAccuracyStr =
            if (gpsVerticalAccuracy == null) getString(R.string.accuracy_distance_unknown) else getString(
                R.string.accuracy_distance_format,
                formatService.formatSmallDistance(gpsVerticalAccuracy)
            )

        UiUtils.alert(
            requireContext(),
            getString(R.string.accuracy_info_title),
            getString(
                R.string.accuracy_info,
                gpsHAccuracyStr,
                gpsVAccuracyStr,
                gps.satellites.toString()
            ),
            R.string.dialog_ok
        )
    }

    private fun updateAstronomyData() {
        isMoonUp = astronomyService.isMoonUp(gps.location)
        isSunUp = astronomyService.isSunUp(gps.location)
        sunBearing = getSunBearing()
        moonBearing = getMoonBearing()
    }

    private fun getIndicators(): List<BearingIndicator> {
        val indicators = mutableListOf<BearingIndicator>()
        if (userPrefs.astronomy.showOnCompass) {
            val showWhenDown = userPrefs.astronomy.showOnCompassWhenDown

            if (isSunUp) {
                indicators.add(BearingIndicator(sunBearing, R.drawable.ic_sun))
            } else if (!isSunUp && showWhenDown) {
                indicators.add(BearingIndicator(sunBearing, R.drawable.ic_sun, opacity = 0.5f))
            }

            if (isMoonUp) {
                indicators.add(BearingIndicator(moonBearing, getMoonImage()))
            } else if (!isMoonUp && showWhenDown) {
                indicators.add(BearingIndicator(moonBearing, getMoonImage(), opacity = 0.5f))
            }
        }

        if (destination != null) {
            indicators.add(
                BearingIndicator(
                    transformTrueNorthBearing(
                        gps.location.bearingTo(
                            destination!!.coordinate
                        )
                    ), R.drawable.ic_arrow_target,
                    distance = Distance.meters(gps.location.distanceTo(destination!!.coordinate))
                )
            )
            return indicators
        }

        if (destinationBearing != null) {
            indicators.add(
                BearingIndicator(
                    destinationBearing!!,
                    R.drawable.ic_arrow_target,
                    UiUtils.color(requireContext(), R.color.colorAccent)
                )
            )
        }

        val nearby = nearbyBeacons
        for (beacon in nearby) {
            indicators.add(
                BearingIndicator(
                    transformTrueNorthBearing(gps.location.bearingTo(beacon.coordinate)),
                    R.drawable.ic_arrow_target,
                    distance = Distance.meters(gps.location.distanceTo(beacon.coordinate))
                )
            )
        }

        return indicators
    }

    override fun onResume() {
        super.onResume()
        rightQuickAction?.onResume()
        leftQuickAction?.onResume()
        astronomyIntervalometer.interval(Duration.ofMinutes(1))
        useTrueNorth = userPrefs.navigation.useTrueNorth

        // Resume navigation
        val lastBeaconId = cache.getLong(LAST_BEACON_ID)
        if (lastBeaconId != null) {
            lifecycleScope.launch {
                withContext(Dispatchers.IO) {
                    destination = beaconRepo.getBeacon(lastBeaconId)?.toBeacon()
                }
            }
        }

        val lastDestBearing = cache.getFloat(LAST_DEST_BEARING)
        if (lastDestBearing != null) {
            destinationBearing = Bearing(lastDestBearing)
        }

        compass.declination = getDeclination()

        binding.beaconBtn.show()
        binding.roundCompass.visibility = if (userPrefs.navigation.useRadarCompass) View.INVISIBLE else View.VISIBLE
        binding.radarCompass.visibility = if (userPrefs.navigation.useRadarCompass) View.VISIBLE else View.INVISIBLE

        // Update the UI
        updateNavigator()
    }

    override fun onPause() {
        super.onPause()
        rightQuickAction?.onPause()
        leftQuickAction?.onPause()
        astronomyIntervalometer.stop()
        (requireActivity() as MainActivity).errorBanner.dismiss(USER_ERROR_COMPASS_POOR)
        shownAccuracyToast = false
        gpsErrorShown = false
    }

    private fun getNearbyBeacons(): Collection<Beacon> {

        if (!userPrefs.navigation.showMultipleBeacons) {
            return listOf()
        }

        return navigationService.getNearbyBeacons(
            gps.location,
            beacons,
            userPrefs.navigation.numberOfVisibleBeacons,
            8f,
            userPrefs.navigation.maxBeaconDistance
        )
    }

    private fun getSunBearing(): Bearing {
        return transformTrueNorthBearing(astronomyService.getSunAzimuth(gps.location))
    }

    private fun getMoonBearing(): Bearing {
        return transformTrueNorthBearing(astronomyService.getMoonAzimuth(gps.location))
    }

    private fun getDestinationBearing(): Bearing? {
        val destLocation = destination?.coordinate
        return when {
            destLocation != null -> {
                transformTrueNorthBearing(gps.location.bearingTo(destLocation))
            }
            destinationBearing != null -> {
                destinationBearing
            }
            else -> {
                null
            }
        }
    }

    private fun getSelectedBeacon(nearby: Collection<Beacon>): Beacon? {
        return destination ?: getFacingBeacon(nearby)
    }

    private fun transformTrueNorthBearing(bearing: Bearing): Bearing {
        return if (useTrueNorth) {
            bearing
        } else {
            bearing.withDeclination(-getDeclination())
        }
    }

    private fun getDeclination(): Float {
        return if (!userPrefs.useAutoDeclination) {
            userPrefs.declinationOverride
        } else {
            geoService.getDeclination(gps.location, gps.altitude)
        }
    }

    private fun getFacingBeacon(nearby: Collection<Beacon>): Beacon? {
        return navigationService.getFacingBeacon(
            getPosition(),
            nearby,
            getDeclination(),
            useTrueNorth
        )
    }

    private fun updateUI() {

        if (throttle.isThrottled() || context == null) {
            return
        }

        val selectedBeacon = getSelectedBeacon(nearbyBeacons)

        if (selectedBeacon != null) {
            destinationPanel.show(
                getPosition(),
                selectedBeacon,
                getDeclination(),
                useTrueNorth
            )
        } else {
            destinationPanel.hide()
        }

        detectAndShowGPSError()
        binding.gpsStatus.setStatusText(getGPSStatus())
        binding.gpsStatus.setBackgroundTint(getGPSColor())
        binding.compassStatus.setStatusText(formatService.formatQuality(compass.quality))
        binding.compassStatus.setBackgroundTint(getCompassColor())

        if ((compass.quality == Quality.Poor || compass.quality == Quality.Moderate) && !shownAccuracyToast) {
            val banner = (requireActivity() as MainActivity).errorBanner
            banner.report(
                UserError(
                    USER_ERROR_COMPASS_POOR,
                    getString(
                        R.string.compass_calibrate_toast, formatService.formatQuality(
                            compass.quality
                        ).toLowerCase(Locale.getDefault())
                    ),
                    R.drawable.ic_compass_icon,
                    getString(R.string.how)
                ) {
                    displayAccuracyTips()
                    banner.hide()
                })
            shownAccuracyToast = true
        } else if (compass.quality == Quality.Good) {
            (requireActivity() as MainActivity).errorBanner.dismiss(USER_ERROR_COMPASS_POOR)
        }

        // Speed
        binding.speed.text = formatService.formatSpeed(speedometer.speed.speed)

        // Azimuth
        binding.compassAzimuth.text = formatService.formatDegrees(compass.bearing.value)
        binding.compassDirection.text = formatService.formatDirection(compass.bearing.direction)

        // Compass
        val indicators = getIndicators()
        val destBearing = getDestinationBearing()
        val destColor = if (destination != null) UiUtils.color(
            requireContext(),
            R.color.colorPrimary
        ) else UiUtils.color(requireContext(), R.color.colorAccent)
        binding.roundCompass.setIndicators(indicators)
        binding.roundCompass.setAzimuth(compass.bearing)
        binding.roundCompass.setDestination(destBearing, destColor)
        binding.radarCompass.setIndicators(indicators)
        binding.radarCompass.setAzimuth(compass.bearing)
        binding.radarCompass.setDeclination(getDeclination())
        binding.radarCompass.setLocation(gps.location)
        val bt = backtrack
        if (userPrefs.navigation.showBacktrackPath && bt != null) {
            binding.radarCompass.setTrackHistory(Track(listOf(Waypoint(gps.location, Instant.now())) + bt.points))
        }
        binding.radarCompass.setDestination(destBearing, destColor)
        binding.linearCompass.setIndicators(indicators)
        binding.linearCompass.setAzimuth(compass.bearing)
        binding.linearCompass.setDestination(destBearing, destColor)

        // Altitude
        binding.altitude.text = formatService.formatSmallDistance(altimeter.altitude)

        // Location
        binding.location.text = formatService.formatLocation(gps.location)

        updateNavigationButton()
    }

    private fun shouldShowLinearCompass(): Boolean {
        return userPrefs.navigation.showLinearCompass && orientation.orientation == DeviceOrientation.Orientation.Portrait
    }


    private fun getPosition(): Position {
        return Position(gps.location, altimeter.altitude, compass.bearing, speedometer.speed.speed)
    }

    private fun showCalibrationDialog() {
        if (userPrefs.navigation.showCalibrationOnNavigateDialog) {
            UiUtils.alert(
                requireContext(), getString(R.string.calibrate_compass_dialog_title), getString(
                    R.string.calibrate_compass_on_navigate_dialog_content,
                    getString(R.string.dialog_ok)
                ), R.string.dialog_ok
            )
        }
    }

    private fun onOrientationUpdate(): Boolean {
        if (shouldShowLinearCompass()) {
            binding.linearCompass.visibility = View.VISIBLE
            if (userPrefs.experimentalEnabled && PermissionUtils.hasPermission(requireContext(), Manifest.permission.CAMERA)) {
                binding.navigationOpenArCamera.visibility = View.VISIBLE
                if (sightingCompassOpen) {
                    binding.viewCamera.visibility = View.VISIBLE
                    binding.viewCameraLine.visibility = View.VISIBLE
                }
            }
            binding.roundCompass.visibility = View.INVISIBLE
            binding.radarCompass.visibility = View.INVISIBLE
        } else {
            binding.linearCompass.visibility = View.INVISIBLE
            binding.navigationOpenArCamera.visibility = View.INVISIBLE
            binding.viewCamera.visibility = View.INVISIBLE
            binding.viewCameraLine.visibility = View.INVISIBLE
            binding.roundCompass.visibility = if (userPrefs.navigation.useRadarCompass) View.INVISIBLE else View.VISIBLE
            binding.radarCompass.visibility = if (userPrefs.navigation.useRadarCompass) View.VISIBLE else View.INVISIBLE
        }
        updateUI()
        return true
    }

    private fun onLocationUpdate() {
        nearbyBeacons = getNearbyBeacons()
        compass.declination = getDeclination()

        if (sunBearing.value == 0f){
            updateAstronomyData()
        }

        updateUI()
    }

    private fun updateNavigationButton() {
        if (destination != null) {
            binding.beaconBtn.setImageResource(R.drawable.ic_cancel)
        } else {
            binding.beaconBtn.setImageResource(R.drawable.ic_beacon)
        }
    }

    private fun updateNavigator() {
        onLocationUpdate()
        updateNavigationButton()
    }

    @ColorInt
    private fun getCompassColor(): Int {
        return CustomUiUtils.getQualityColor(requireContext(), compass.quality)
    }

    @ColorInt
    private fun getGPSColor(): Int {
        if (gps is OverrideGPS) {
            return UiUtils.color(requireContext(), R.color.green)
        }

        if (gps is CachedGPS || !sensorChecker.hasGPS()) {
            return UiUtils.color(requireContext(), R.color.red)
        }

        if (Duration.between(gps.time, Instant.now()) > Duration.ofMinutes(2)) {
            return UiUtils.color(requireContext(), R.color.yellow)
        }

        if (!gps.hasValidReading || (userPrefs.requiresSatellites && gps.satellites < 4)) {
            return UiUtils.color(requireContext(), R.color.yellow)
        }

        return CustomUiUtils.getQualityColor(requireContext(), gps.quality)
    }

    private fun getGPSStatus(): String {
        if (gps is OverrideGPS) {
            return getString(R.string.gps_user)
        }

        if (gps is CachedGPS || !sensorChecker.hasGPS()) {
            return getString(R.string.gps_unavailable)
        }

        if (Duration.between(gps.time, Instant.now()) > Duration.ofMinutes(2)) {
            return getString(R.string.gps_stale)
        }

        if (!gps.hasValidReading || (userPrefs.requiresSatellites && gps.satellites < 4)) {
            return getString(R.string.gps_searching)
        }

        return formatService.formatQuality(gps.quality)
    }

    private fun detectAndShowGPSError() {
        if (gpsErrorShown) {
            return
        }

        if (gps is OverrideGPS && gps.location == Coordinate.zero) {
            val activity = requireActivity() as MainActivity
            val navController = findNavController()
            val error = UserError(
                USER_ERROR_GPS_NOT_SET,
                getString(R.string.location_not_set),
                R.drawable.satellite,
                getString(R.string.set)
            ) {
                activity.errorBanner.dismiss(USER_ERROR_GPS_NOT_SET)
                navController.navigate(R.id.calibrateGPSFragment)
            }
            activity.errorBanner.report(error)
            gpsErrorShown = true
        } else if (gps is CachedGPS && gps.location == Coordinate.zero) {
            val error = UserError(
                USER_ERROR_NO_GPS,
                getString(R.string.location_disabled),
                R.drawable.satellite
            )
            (requireActivity() as MainActivity).errorBanner.report(error)
            gpsErrorShown = true
        }
    }

    private fun getQuickActionButton(
        type: QuickActionType,
        button: FloatingActionButton
    ): QuickActionButton {
        return when (type) {
            QuickActionType.None -> QuickActionNone(button, this)
            QuickActionType.Backtrack -> QuickActionBacktrack(button, this)
            QuickActionType.Flashlight -> QuickActionFlashlight(button, this)
            QuickActionType.Clouds -> QuickActionClouds(button, this)
            QuickActionType.Temperature -> QuickActionNone(button, this)
            QuickActionType.Ruler -> QuickActionRuler(button, this, binding.ruler)
            QuickActionType.Maps -> QuickActionOfflineMaps(button, this)
            QuickActionType.Whistle -> QuickActionWhistle(button, this)
        }
    }


    @DrawableRes
    private fun getMoonImage(): Int {
        return MoonPhaseImageMapper(requireContext()).getPhaseImage(astronomyService.getCurrentMoonPhase().phase)
    }

    companion object {
        const val LAST_BEACON_ID = "last_beacon_id_long"
        const val LAST_DEST_BEARING = "last_dest_bearing"
    }

}<|MERGE_RESOLUTION|>--- conflicted
+++ resolved
@@ -120,14 +120,11 @@
 
     private var gpsErrorShown = false
 
-<<<<<<< HEAD
-    @SuppressLint("MissingPermission")
-=======
     private val astronomyIntervalometer = Intervalometer {
         updateAstronomyData()
     }
 
->>>>>>> acfc9193
+    @SuppressLint("MissingPermission")
     override fun onCreateView(
         inflater: LayoutInflater,
         container: ViewGroup?,
