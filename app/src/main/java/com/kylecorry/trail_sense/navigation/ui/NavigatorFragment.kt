package com.kylecorry.trail_sense.navigation.ui

import android.Manifest
import android.annotation.SuppressLint
import android.os.Bundle
import android.view.LayoutInflater
import android.view.View
import android.view.ViewGroup
import android.widget.SeekBar
import androidx.annotation.ColorInt
import androidx.annotation.DrawableRes
import androidx.camera.core.CameraControl
import androidx.camera.core.CameraSelector
import androidx.camera.core.Preview
import androidx.camera.lifecycle.ProcessCameraProvider
import androidx.core.os.bundleOf
import androidx.core.view.isVisible
import androidx.core.content.ContextCompat
import androidx.fragment.app.Fragment
import androidx.lifecycle.LifecycleOwner
import androidx.lifecycle.lifecycleScope
import androidx.navigation.NavController
import androidx.navigation.fragment.findNavController
import com.google.android.material.floatingactionbutton.FloatingActionButton
import com.google.common.util.concurrent.ListenableFuture
import com.kylecorry.trail_sense.MainActivity
import com.kylecorry.trail_sense.R
import com.kylecorry.trail_sense.astronomy.domain.AstronomyService
import com.kylecorry.trail_sense.astronomy.ui.MoonPhaseImageMapper
import com.kylecorry.trail_sense.databinding.ActivityNavigatorBinding
import com.kylecorry.trail_sense.navigation.domain.MyNamedCoordinate
import com.kylecorry.trail_sense.navigation.domain.NavigationService
import com.kylecorry.trail_sense.navigation.infrastructure.persistence.BeaconRepo
import com.kylecorry.trail_sense.navigation.infrastructure.share.LocationCopy
import com.kylecorry.trail_sense.navigation.infrastructure.share.LocationGeoSender
import com.kylecorry.trail_sense.navigation.infrastructure.share.LocationSharesheet
import com.kylecorry.trail_sense.shared.*
import com.kylecorry.trail_sense.shared.sensors.*
import com.kylecorry.trail_sense.shared.sensors.overrides.CachedGPS
import com.kylecorry.trail_sense.shared.sensors.overrides.OverrideGPS
import com.kylecorry.trail_sense.shared.views.QuickActionNone
import com.kylecorry.trail_sense.shared.views.UserError
import com.kylecorry.trail_sense.tools.backtrack.infrastructure.persistence.WaypointRepo
import com.kylecorry.trail_sense.tools.backtrack.ui.QuickActionBacktrack
import com.kylecorry.trail_sense.tools.flashlight.infrastructure.FlashlightHandler
import com.kylecorry.trail_sense.tools.flashlight.ui.QuickActionFlashlight
import com.kylecorry.trail_sense.tools.maps.ui.QuickActionOfflineMaps
import com.kylecorry.trail_sense.tools.ruler.ui.QuickActionRuler
import com.kylecorry.trail_sense.tools.whistle.ui.QuickActionWhistle
import com.kylecorry.trail_sense.weather.ui.QuickActionClouds
import com.kylecorry.trailsensecore.domain.geo.*
import com.kylecorry.trailsensecore.domain.navigation.Beacon
import com.kylecorry.trailsensecore.domain.navigation.Position
import com.kylecorry.trailsensecore.domain.units.Distance
import com.kylecorry.trailsensecore.domain.units.Quality
import com.kylecorry.trailsensecore.infrastructure.persistence.Cache
import com.kylecorry.trailsensecore.infrastructure.persistence.Clipboard
import com.kylecorry.trailsensecore.infrastructure.sensors.SensorChecker
import com.kylecorry.trailsensecore.infrastructure.sensors.asLiveData
import com.kylecorry.trailsensecore.infrastructure.sensors.orientation.DeviceOrientation
import com.kylecorry.trailsensecore.infrastructure.system.PermissionUtils
import com.kylecorry.trailsensecore.infrastructure.system.UiUtils
import com.kylecorry.trailsensecore.infrastructure.time.Intervalometer
import com.kylecorry.trailsensecore.infrastructure.time.Throttle
import kotlinx.coroutines.Dispatchers
import kotlinx.coroutines.launch
import kotlinx.coroutines.withContext
import java.time.*
import java.util.*


class NavigatorFragment : Fragment() {

    private var shownAccuracyToast: Boolean = false
    private var sightingCompassOpen: Boolean = false
    private var sigthingCompassOnOrientationUpdateRan: Boolean = true
    private val compass by lazy { sensorService.getCompass() }
    private val gps by lazy { sensorService.getGPS() }
    private val orientation by lazy { sensorService.getDeviceOrientation() }
    private val altimeter by lazy { sensorService.getAltimeter() }
    private val speedometer by lazy { sensorService.getSpeedometer() }

    private val userPrefs by lazy { UserPreferences(requireContext()) }

    private var _binding: ActivityNavigatorBinding? = null
    private val binding get() = _binding!!
    private lateinit var navController: NavController

<<<<<<< HEAD
    private lateinit var destinationPanel: DestinationPanel

    private lateinit var cameraProviderFuture : ListenableFuture<ProcessCameraProvider>
    private lateinit var cameraControl: CameraControl;

=======
>>>>>>> 7514cf1e
    private val beaconRepo by lazy { BeaconRepo.getInstance(requireContext()) }
    private val backtrackRepo by lazy { WaypointRepo.getInstance(requireContext()) }

    private val sensorService by lazy { SensorService(requireContext()) }
    private val sensorChecker by lazy { SensorChecker(requireContext()) }
    private val cache by lazy { Cache(requireContext()) }
    private val throttle = Throttle(20)

    private val navigationService = NavigationService()
    private val astronomyService = AstronomyService()
    private val geoService = GeoService()
    private val formatService by lazy { FormatService(requireContext()) }

    private var beacons: Collection<Beacon> = listOf()
    private var backtrack: Path? = null
    private var nearbyBeacons: Collection<Beacon> = listOf()

    private var destination: Beacon? = null
    private var destinationBearing: Bearing? = null
    private var useTrueNorth = false

    private var leftQuickAction: QuickActionButton? = null
    private var rightQuickAction: QuickActionButton? = null

    private var isMoonUp = true
    private var isSunUp = true
    private var moonBearing = Bearing(0f)
    private var sunBearing = Bearing(0f)

    private var gpsErrorShown = false

    private val astronomyIntervalometer = Intervalometer {
        updateAstronomyData()
    }

    @SuppressLint("MissingPermission")
    override fun onCreateView(
        inflater: LayoutInflater,
        container: ViewGroup?,
        savedInstanceState: Bundle?
    ): View {
        _binding = ActivityNavigatorBinding.inflate(layoutInflater, container, false)
        rightQuickAction = getQuickActionButton(
            userPrefs.navigation.rightQuickAction,
            binding.navigationRightQuickAction
        )
        leftQuickAction = getQuickActionButton(
            userPrefs.navigation.leftQuickAction,
            binding.navigationLeftQuickAction
        )
        if (userPrefs.experimentalEnabled) {
            cameraProviderFuture = ProcessCameraProvider.getInstance(requireContext())
            var zoomRatio = cache.getFloat("camera_zoom_ratio")
            if (zoomRatio == null) {
                zoomRatio = 2.5f
                cache.putFloat("camera_zoom_ratio", zoomRatio)
            }
            binding.zoomRatioSeekbar.progress = ((zoomRatio-1)*2).toInt()
        }
        return binding.root
    }

    fun bindPreview(cameraProvider : ProcessCameraProvider) {
        var preview : Preview = Preview.Builder()
                .build()

        var cameraSelector : CameraSelector = CameraSelector.Builder()
              .requireLensFacing(CameraSelector.LENS_FACING_BACK)
              .build()

        preview.setSurfaceProvider(binding.viewCamera.surfaceProvider)

        var camera = cameraProvider.bindToLifecycle(this as LifecycleOwner, cameraSelector, preview)
        cameraControl = camera.getCameraControl()
        var zoomRatio = cache.getFloat("camera_zoom_ratio")
        if (zoomRatio == null) {
            zoomRatio = 2.5f
            cache.putFloat("camera_zoom_ratio", zoomRatio)
        }
        cameraControl.setZoomRatio(zoomRatio)
    }

    fun unbindPreview(cameraProvider : ProcessCameraProvider) {
        cameraProvider.unbindAll()
    }

    override fun onDestroy() {
        super.onDestroy()
        rightQuickAction?.onDestroy()
        leftQuickAction?.onDestroy()
    }

    override fun onDestroyView() {
        super.onDestroyView()
        _binding = null
    }

    override fun onCreate(savedInstanceState: Bundle?) {
        super.onCreate(savedInstanceState)
        val beaconId = arguments?.getLong("destination") ?: 0L

        if (beaconId != 0L) {
            showCalibrationDialog()
            lifecycleScope.launch {
                withContext(Dispatchers.IO) {
                    destination = beaconRepo.getBeacon(beaconId)?.toBeacon()
                    cache.putLong(LAST_BEACON_ID, beaconId)
                }
            }
        }
    }

    override fun onViewCreated(view: View, savedInstanceState: Bundle?) {
        super.onViewCreated(view, savedInstanceState)

        beaconRepo.getBeacons().observe(viewLifecycleOwner) {
            beacons = it.map { it.toBeacon() }
            nearbyBeacons = getNearbyBeacons()
            updateUI()
        }

        backtrackRepo.getWaypoints().observe(viewLifecycleOwner) {
            val waypoints = it.sortedByDescending { it.createdInstant }
            backtrack = Path(
                WaypointRepo.BACKTRACK_PATH_ID,
                getString(R.string.tool_backtrack_title),
                waypoints.map { it.toPathPoint() },
                UiUtils.color(requireContext(), R.color.colorAccent),
                true
            )
            updateUI()
        }

        rightQuickAction?.onCreate()
        leftQuickAction?.onCreate()
        navController = findNavController()

        compass.asLiveData().observe(viewLifecycleOwner, { updateUI() })
        orientation.asLiveData().observe(viewLifecycleOwner, { onOrientationUpdate() })
        altimeter.asLiveData().observe(viewLifecycleOwner, { updateUI() })
        gps.asLiveData().observe(viewLifecycleOwner, { onLocationUpdate() })
        speedometer.asLiveData().observe(viewLifecycleOwner, { updateUI() })

        binding.location.setOnLongClickListener {
            UiUtils.openMenu(it, R.menu.location_share_menu){ menuItem ->
                val sender = when (menuItem){
                    R.id.action_send -> LocationSharesheet(requireContext())
                    R.id.action_maps -> LocationGeoSender(requireContext())
                    else -> LocationCopy(requireContext(), Clipboard(requireContext()))
                }
                sender.send(gps.location)
                true
            }
            true
        }

        binding.navigationOpenArCamera.setOnClickListener {
            if (binding.viewCamera.isVisible) {
                binding.viewCameraLine.isVisible = false
                binding.viewCamera.isVisible = false
                binding.zoomRatioSeekbar.isVisible = false
                if (userPrefs.navigation.rightQuickAction == QuickActionType.Flashlight) {
                    binding.navigationRightQuickAction.isClickable = true
                }
                if (userPrefs.navigation.leftQuickAction == QuickActionType.Flashlight) {
                    binding.navigationLeftQuickAction.isClickable = true
                }
                sightingCompassOpen = false
                unbindPreview(cameraProviderFuture.get())
            }
            else {
                cameraProviderFuture.addListener({
                    val cameraProvider = cameraProviderFuture.get()
                    bindPreview(cameraProvider)
                }, ContextCompat.getMainExecutor(requireContext()))
                binding.viewCameraLine.isVisible = true
                binding.viewCamera.isVisible = true
                binding.zoomRatioSeekbar.isVisible = true
                if (userPrefs.navigation.rightQuickAction == QuickActionType.Flashlight) {
                    binding.navigationRightQuickAction.isClickable = false
                }
                if (userPrefs.navigation.leftQuickAction == QuickActionType.Flashlight) {
                    binding.navigationLeftQuickAction.isClickable = false
                }
                sightingCompassOpen = true
                val handler = FlashlightHandler.getInstance(requireContext())
                handler.off()
            }
        }

        binding.viewCamera.setOnClickListener {
            toggleDestinationBearing()
        }

        binding.viewCameraLine.setOnClickListener {
            toggleDestinationBearing()
        }

        binding.zoomRatioSeekbar.setOnSeekBarChangeListener(object : SeekBar.OnSeekBarChangeListener {
            override fun onProgressChanged(seekBar: SeekBar?, progress: Int, fromUser: Boolean) {
                cameraControl.setZoomRatio(progress/2f+1)
                cache.putFloat("camera_zoom_ratio", progress/2f+1)
            }

            override fun onStartTrackingTouch(seekBar: SeekBar?) {}

            override fun onStopTrackingTouch(seekBar: SeekBar?) {}
        })

        binding.beaconBtn.setOnClickListener {
            if (destination == null) {
                navController.navigate(R.id.action_navigatorFragment_to_beaconListFragment)
            } else {
                destination = null
                cache.remove(LAST_BEACON_ID)
                updateNavigator()
            }
        }

        binding.beaconBtn.setOnLongClickListener {
            if (gps.hasValidReading) {
                val bundle = bundleOf(
                    "initial_location" to MyNamedCoordinate(gps.location)
                )
                navController.navigate(R.id.place_beacon, bundle)
            } else {
                navController.navigate(R.id.place_beacon)

            }
            true
        }

        binding.accuracyView.setOnClickListener { displayAccuracyTips() }

        binding.roundCompass.setOnClickListener {
            toggleDestinationBearing()
        }
        binding.radarCompass.setOnClickListener {
            toggleDestinationBearing()
        }
        binding.linearCompass.setOnClickListener {
            toggleDestinationBearing()
        }
    }

    private fun toggleDestinationBearing() {
        if (destination != null){
            // Don't set destination bearing while navigating
            return
        }

        if (destinationBearing == null) {
            destinationBearing = compass.bearing
            cache.putFloat(LAST_DEST_BEARING, compass.bearing.value)
            UiUtils.shortToast(
                requireContext(),
                getString(R.string.toast_destination_bearing_set)
            )
        } else {
            destinationBearing = null
            cache.remove(LAST_DEST_BEARING)
        }
    }

    private fun displayAccuracyTips() {
        context ?: return

        val gpsHorizontalAccuracy = gps.horizontalAccuracy
        val gpsVerticalAccuracy = gps.verticalAccuracy

        val gpsHAccuracyStr =
            if (gpsHorizontalAccuracy == null) getString(R.string.accuracy_distance_unknown) else getString(
                R.string.accuracy_distance_format,
                formatService.formatSmallDistance(gpsHorizontalAccuracy)
            )
        val gpsVAccuracyStr =
            if (gpsVerticalAccuracy == null) getString(R.string.accuracy_distance_unknown) else getString(
                R.string.accuracy_distance_format,
                formatService.formatSmallDistance(gpsVerticalAccuracy)
            )

        UiUtils.alert(
            requireContext(),
            getString(R.string.accuracy_info_title),
            getString(
                R.string.accuracy_info,
                gpsHAccuracyStr,
                gpsVAccuracyStr,
                gps.satellites.toString()
            ),
            R.string.dialog_ok
        )
    }

    private fun updateAstronomyData() {
        isMoonUp = astronomyService.isMoonUp(gps.location)
        isSunUp = astronomyService.isSunUp(gps.location)
        sunBearing = getSunBearing()
        moonBearing = getMoonBearing()
    }

    private fun getIndicators(): List<BearingIndicator> {
        val indicators = mutableListOf<BearingIndicator>()
        if (userPrefs.astronomy.showOnCompass) {
            val showWhenDown = userPrefs.astronomy.showOnCompassWhenDown

            if (isSunUp) {
                indicators.add(BearingIndicator(sunBearing, R.drawable.ic_sun))
            } else if (!isSunUp && showWhenDown) {
                indicators.add(BearingIndicator(sunBearing, R.drawable.ic_sun, opacity = 0.5f))
            }

            if (isMoonUp) {
                indicators.add(BearingIndicator(moonBearing, getMoonImage()))
            } else if (!isMoonUp && showWhenDown) {
                indicators.add(BearingIndicator(moonBearing, getMoonImage(), opacity = 0.5f))
            }
        }

        if (destination != null) {
            indicators.add(
                BearingIndicator(
                    transformTrueNorthBearing(
                        gps.location.bearingTo(
                            destination!!.coordinate
                        )
                    ), R.drawable.ic_arrow_target,
                    distance = Distance.meters(gps.location.distanceTo(destination!!.coordinate))
                )
            )
            return indicators
        }

        if (destinationBearing != null) {
            indicators.add(
                BearingIndicator(
                    destinationBearing!!,
                    R.drawable.ic_arrow_target,
                    UiUtils.color(requireContext(), R.color.colorAccent)
                )
            )
        }

        val nearby = nearbyBeacons
        for (beacon in nearby) {
            indicators.add(
                BearingIndicator(
                    transformTrueNorthBearing(gps.location.bearingTo(beacon.coordinate)),
                    R.drawable.ic_arrow_target,
                    distance = Distance.meters(gps.location.distanceTo(beacon.coordinate))
                )
            )
        }

        return indicators
    }

    override fun onResume() {
        super.onResume()
        rightQuickAction?.onResume()
        leftQuickAction?.onResume()
        astronomyIntervalometer.interval(Duration.ofMinutes(1))
        useTrueNorth = userPrefs.navigation.useTrueNorth

        // Resume navigation
        val lastBeaconId = cache.getLong(LAST_BEACON_ID)
        if (lastBeaconId != null) {
            lifecycleScope.launch {
                withContext(Dispatchers.IO) {
                    destination = beaconRepo.getBeacon(lastBeaconId)?.toBeacon()
                }
            }
        }

        val lastDestBearing = cache.getFloat(LAST_DEST_BEARING)
        if (lastDestBearing != null) {
            destinationBearing = Bearing(lastDestBearing)
        }

        compass.declination = getDeclination()

        binding.beaconBtn.show()
        binding.roundCompass.visibility = if (userPrefs.navigation.useRadarCompass) View.INVISIBLE else View.VISIBLE
        binding.radarCompass.visibility = if (userPrefs.navigation.useRadarCompass) View.VISIBLE else View.INVISIBLE

        // Update the UI
        updateNavigator()
    }

    override fun onPause() {
        super.onPause()
        rightQuickAction?.onPause()
        leftQuickAction?.onPause()
        astronomyIntervalometer.stop()
        (requireActivity() as MainActivity).errorBanner.dismiss(USER_ERROR_COMPASS_POOR)
        shownAccuracyToast = false
        gpsErrorShown = false
    }

    private fun getNearbyBeacons(): Collection<Beacon> {

        if (!userPrefs.navigation.showMultipleBeacons) {
            return listOf()
        }

        return navigationService.getNearbyBeacons(
            gps.location,
            beacons,
            userPrefs.navigation.numberOfVisibleBeacons,
            8f,
            userPrefs.navigation.maxBeaconDistance
        )
    }

    private fun getSunBearing(): Bearing {
        return transformTrueNorthBearing(astronomyService.getSunAzimuth(gps.location))
    }

    private fun getMoonBearing(): Bearing {
        return transformTrueNorthBearing(astronomyService.getMoonAzimuth(gps.location))
    }

    private fun getDestinationBearing(): Bearing? {
        val destLocation = destination?.coordinate
        return when {
            destLocation != null -> {
                transformTrueNorthBearing(gps.location.bearingTo(destLocation))
            }
            destinationBearing != null -> {
                destinationBearing
            }
            else -> {
                null
            }
        }
    }

    private fun getSelectedBeacon(nearby: Collection<Beacon>): Beacon? {
        return destination ?: getFacingBeacon(nearby)
    }

    private fun transformTrueNorthBearing(bearing: Bearing): Bearing {
        return if (useTrueNorth) {
            bearing
        } else {
            bearing.withDeclination(-getDeclination())
        }
    }

    private fun getDeclination(): Float {
        return if (!userPrefs.useAutoDeclination) {
            userPrefs.declinationOverride
        } else {
            geoService.getDeclination(gps.location, gps.altitude)
        }
    }

    private fun getFacingBeacon(nearby: Collection<Beacon>): Beacon? {
        return navigationService.getFacingBeacon(
            getPosition(),
            nearby,
            getDeclination(),
            useTrueNorth
        )
    }

    private fun updateUI() {

        if (throttle.isThrottled() || context == null) {
            return
        }

        val selectedBeacon = getSelectedBeacon(nearbyBeacons)

        if (selectedBeacon != null) {
            binding.navigationSheet.show(
                getPosition(),
                selectedBeacon,
                getDeclination(),
                useTrueNorth
            )
        } else {
            binding.navigationSheet.hide()
        }

        detectAndShowGPSError()
        binding.gpsStatus.setStatusText(getGPSStatus())
        binding.gpsStatus.setBackgroundTint(getGPSColor())
        binding.compassStatus.setStatusText(formatService.formatQuality(compass.quality))
        binding.compassStatus.setBackgroundTint(getCompassColor())

        if ((compass.quality == Quality.Poor || compass.quality == Quality.Moderate) && !shownAccuracyToast) {
            val banner = (requireActivity() as MainActivity).errorBanner
            banner.report(
                UserError(
                    USER_ERROR_COMPASS_POOR,
                    getString(
                        R.string.compass_calibrate_toast, formatService.formatQuality(
                            compass.quality
                        ).toLowerCase(Locale.getDefault())
                    ),
                    R.drawable.ic_compass_icon,
                    getString(R.string.how)
                ) {
                    displayAccuracyTips()
                    banner.hide()
                })
            shownAccuracyToast = true
        } else if (compass.quality == Quality.Good) {
            (requireActivity() as MainActivity).errorBanner.dismiss(USER_ERROR_COMPASS_POOR)
        }

        // Speed
        binding.speed.text = formatService.formatSpeed(speedometer.speed.speed)

        // Azimuth
        binding.compassAzimuth.text = formatService.formatDegrees(compass.bearing.value)
        binding.compassDirection.text = formatService.formatDirection(compass.bearing.direction)

        // Compass
        val indicators = getIndicators()
        val destBearing = getDestinationBearing()
        val destColor = if (destination != null) UiUtils.color(
            requireContext(),
            R.color.colorPrimary
        ) else UiUtils.color(requireContext(), R.color.colorAccent)
        binding.roundCompass.setIndicators(indicators)
        binding.roundCompass.setAzimuth(compass.bearing)
        binding.roundCompass.setDestination(destBearing, destColor)
        binding.radarCompass.setIndicators(indicators)
        binding.radarCompass.setAzimuth(compass.bearing)
        binding.radarCompass.setDeclination(getDeclination())
        binding.radarCompass.setLocation(gps.location)
        val bt = backtrack
        if (userPrefs.navigation.showBacktrackPath && bt != null) {
            val points = listOf(
                PathPoint(
                    0,
                    WaypointRepo.BACKTRACK_PATH_ID,
                    gps.location,
                    time = Instant.now()
                )
            ) + bt.points

            val path = Path(
                WaypointRepo.BACKTRACK_PATH_ID,
                getString(R.string.tool_backtrack_title),
                points,
                UiUtils.color(requireContext(), userPrefs.navigation.backtrackPathColor.color),
                userPrefs.navigation.backtrackPathIsDotted
            )
            binding.radarCompass.setPaths(listOf(path))
        }
        binding.radarCompass.setDestination(destBearing, destColor)
        binding.linearCompass.setIndicators(indicators)
        binding.linearCompass.setAzimuth(compass.bearing)
        binding.linearCompass.setDestination(destBearing, destColor)

        // Altitude
        binding.altitude.text = formatService.formatSmallDistance(altimeter.altitude)

        // Location
        binding.location.text = formatService.formatLocation(gps.location)

        updateNavigationButton()
    }

    private fun shouldShowLinearCompass(): Boolean {
        return userPrefs.navigation.showLinearCompass && orientation.orientation == DeviceOrientation.Orientation.Portrait
    }


    private fun getPosition(): Position {
        return Position(gps.location, altimeter.altitude, compass.bearing, speedometer.speed.speed)
    }

    private fun showCalibrationDialog() {
        if (userPrefs.navigation.showCalibrationOnNavigateDialog) {
            UiUtils.alert(
                requireContext(), getString(R.string.calibrate_compass_dialog_title), getString(
                    R.string.calibrate_compass_on_navigate_dialog_content,
                    getString(R.string.dialog_ok)
                ), R.string.dialog_ok
            )
        }
    }

    private fun onOrientationUpdate(): Boolean {
        if (shouldShowLinearCompass()) {
            binding.linearCompass.visibility = View.VISIBLE
            if (userPrefs.experimentalEnabled && PermissionUtils.hasPermission(requireContext(), Manifest.permission.CAMERA)) {
                binding.navigationOpenArCamera.visibility = View.VISIBLE
                if (sightingCompassOpen) {
                    if (!sigthingCompassOnOrientationUpdateRan) {
                        cameraProviderFuture.addListener({
                            val cameraProvider = cameraProviderFuture.get()
                            bindPreview(cameraProvider)
                        }, ContextCompat.getMainExecutor(requireContext()))
                        if (userPrefs.navigation.rightQuickAction == QuickActionType.Flashlight) {
                            binding.navigationRightQuickAction.isClickable = false
                        }
                        if (userPrefs.navigation.leftQuickAction == QuickActionType.Flashlight) {
                            binding.navigationLeftQuickAction.isClickable = false
                        }
                        val handler = FlashlightHandler.getInstance(requireContext())
                        handler.off()
                        sigthingCompassOnOrientationUpdateRan = true
                    }
                    binding.viewCamera.visibility = View.VISIBLE
                    binding.viewCameraLine.visibility = View.VISIBLE
                    binding.zoomRatioSeekbar.visibility = View.VISIBLE
                }
            }
            binding.roundCompass.visibility = View.INVISIBLE
            binding.radarCompass.visibility = View.INVISIBLE
        } else {
            binding.linearCompass.visibility = View.INVISIBLE
            binding.navigationOpenArCamera.visibility = View.INVISIBLE
            binding.viewCamera.visibility = View.INVISIBLE
            binding.viewCameraLine.visibility = View.INVISIBLE
            binding.zoomRatioSeekbar.visibility = View.INVISIBLE
            if (sightingCompassOpen) {
                unbindPreview(cameraProviderFuture.get())
                if (userPrefs.navigation.rightQuickAction == QuickActionType.Flashlight) {
                    binding.navigationRightQuickAction.isClickable = true
                }
                if (userPrefs.navigation.leftQuickAction == QuickActionType.Flashlight) {
                    binding.navigationLeftQuickAction.isClickable = true
                }
                sigthingCompassOnOrientationUpdateRan = false
            }
            binding.roundCompass.visibility = if (userPrefs.navigation.useRadarCompass) View.INVISIBLE else View.VISIBLE
            binding.radarCompass.visibility = if (userPrefs.navigation.useRadarCompass) View.VISIBLE else View.INVISIBLE
        }
        updateUI()
        return true
    }

    private fun onLocationUpdate() {
        nearbyBeacons = getNearbyBeacons()
        compass.declination = getDeclination()

        if (sunBearing.value == 0f){
            updateAstronomyData()
        }

        updateUI()
    }

    private fun updateNavigationButton() {
        if (destination != null) {
            binding.beaconBtn.setImageResource(R.drawable.ic_cancel)
        } else {
            binding.beaconBtn.setImageResource(R.drawable.ic_beacon)
        }
    }

    private fun updateNavigator() {
        onLocationUpdate()
        updateNavigationButton()
    }

    @ColorInt
    private fun getCompassColor(): Int {
        return CustomUiUtils.getQualityColor(requireContext(), compass.quality)
    }

    @ColorInt
    private fun getGPSColor(): Int {
        if (gps is OverrideGPS) {
            return UiUtils.color(requireContext(), R.color.green)
        }

        if (gps is CachedGPS || !sensorChecker.hasGPS()) {
            return UiUtils.color(requireContext(), R.color.red)
        }

        if (Duration.between(gps.time, Instant.now()) > Duration.ofMinutes(2)) {
            return UiUtils.color(requireContext(), R.color.yellow)
        }

        if (!gps.hasValidReading || (userPrefs.requiresSatellites && gps.satellites < 4)) {
            return UiUtils.color(requireContext(), R.color.yellow)
        }

        return CustomUiUtils.getQualityColor(requireContext(), gps.quality)
    }

    private fun getGPSStatus(): String {
        if (gps is OverrideGPS) {
            return getString(R.string.gps_user)
        }

        if (gps is CachedGPS || !sensorChecker.hasGPS()) {
            return getString(R.string.gps_unavailable)
        }

        if (Duration.between(gps.time, Instant.now()) > Duration.ofMinutes(2)) {
            return getString(R.string.gps_stale)
        }

        if (!gps.hasValidReading || (userPrefs.requiresSatellites && gps.satellites < 4)) {
            return getString(R.string.gps_searching)
        }

        return formatService.formatQuality(gps.quality)
    }

    private fun detectAndShowGPSError() {
        if (gpsErrorShown) {
            return
        }

        if (gps is OverrideGPS && gps.location == Coordinate.zero) {
            val activity = requireActivity() as MainActivity
            val navController = findNavController()
            val error = UserError(
                USER_ERROR_GPS_NOT_SET,
                getString(R.string.location_not_set),
                R.drawable.satellite,
                getString(R.string.set)
            ) {
                activity.errorBanner.dismiss(USER_ERROR_GPS_NOT_SET)
                navController.navigate(R.id.calibrateGPSFragment)
            }
            activity.errorBanner.report(error)
            gpsErrorShown = true
        } else if (gps is CachedGPS && gps.location == Coordinate.zero) {
            val error = UserError(
                USER_ERROR_NO_GPS,
                getString(R.string.location_disabled),
                R.drawable.satellite
            )
            (requireActivity() as MainActivity).errorBanner.report(error)
            gpsErrorShown = true
        }
    }

    private fun getQuickActionButton(
        type: QuickActionType,
        button: FloatingActionButton
    ): QuickActionButton {
        return when (type) {
            QuickActionType.None -> QuickActionNone(button, this)
            QuickActionType.Backtrack -> QuickActionBacktrack(button, this)
            QuickActionType.Flashlight -> QuickActionFlashlight(button, this)
            QuickActionType.Ruler -> QuickActionRuler(button, this, binding.ruler)
            QuickActionType.Maps -> QuickActionOfflineMaps(button, this)
            QuickActionType.Whistle -> QuickActionWhistle(button, this)
            else -> QuickActionNone(button, this)
        }
    }


    @DrawableRes
    private fun getMoonImage(): Int {
        return MoonPhaseImageMapper(requireContext()).getPhaseImage(astronomyService.getCurrentMoonPhase().phase)
    }

    companion object {
        const val LAST_BEACON_ID = "last_beacon_id_long"
        const val LAST_DEST_BEARING = "last_dest_bearing"
    }

}<|MERGE_RESOLUTION|>--- conflicted
+++ resolved
@@ -86,14 +86,9 @@
     private val binding get() = _binding!!
     private lateinit var navController: NavController
 
-<<<<<<< HEAD
-    private lateinit var destinationPanel: DestinationPanel
-
     private lateinit var cameraProviderFuture : ListenableFuture<ProcessCameraProvider>
     private lateinit var cameraControl: CameraControl;
 
-=======
->>>>>>> 7514cf1e
     private val beaconRepo by lazy { BeaconRepo.getInstance(requireContext()) }
     private val backtrackRepo by lazy { WaypointRepo.getInstance(requireContext()) }
 
