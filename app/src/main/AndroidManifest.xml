--- conflicted
+++ resolved
@@ -92,11 +92,7 @@
         </receiver>
 
         <service
-<<<<<<< HEAD
             android:name=".weather.infrastructure.service.WeatherUpdateService"
-=======
-            android:name=".weather.infrastructure.services.WeatherUpdateService"
->>>>>>> 98bbf622
             android:enabled="true"
             android:foregroundServiceType="location" />
     </application>
