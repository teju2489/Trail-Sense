<?xml version="1.0" encoding="utf-8"?>
<resources>
    <string name="navigation">Nawigacja</string>
    <string name="weather">Pogoda</string>
    <string name="settings">Ustawienia</string>
    <string name="create_beacon_title">Dodaj punkt nawigacyjny</string>
    <string name="beacon_name_hint">Nazwa</string>
    <string name="beacon_list_title">Wybierz punkt nawigacyjny</string>
    <string name="dialog_ok">OK</string>
    <string name="delete_beacon">Usuń punkt nawigacyjny</string>
    <string name="dialog_cancel">Anuluj</string>
    <string name="astronomy">Astronomia</string>
    <string name="sunrise_label">Wschód Słońca</string>
    <string name="sunset_label">Zachód Słońca</string>
    <string name="until_sunset_label">do zachodu słońca</string>
    <string name="pref_use_true_north_title">Prawdziwa Północ</string>
    <string name="pref_use_sea_level_pressure_title">Ciśnienie na poziomie morza</string>
    <string name="pref_units_header">Ogólne</string>
    <string name="pref_distance_units_title">Odległość</string>
    <string name="pref_pressure_units_title">Ciśnienie</string>
    <string name="pref_send_storm_alerts_title">Alarmy burzowe</string>
    <string name="pref_use_24_hour_title">Używaj formatu 24-godzinnego</string>
    <string name="pref_sun_time_mode_title">Czas wschodu/zachodu słońca</string>
    <string name="weather_improving_fast">Poprawa bardzo szybko</string>
    <string name="weather_improving_slow">Wkrótce poprawa</string>
    <string name="weather_worsening_slow">Pogorszenie wkrótce</string>
    <string name="weather_worsening_fast">Pogorszenie się wkrótce</string>
    <string name="weather_storm_incoming">Nadchodzi burza</string>
    <string name="weather_not_changing">Nie zmieni się wkrótce</string>
    <string name="forecast_improving">Możliwa późniejsza poprawa</string>
    <string name="forecast_worsening">Prawdopodobnie pogorszy się później</string>
    <string name="no_beacons">Brak punktów nawigacyjnych</string>
    <string name="continue_button">KONTYNUUJ</string>
    <string name="moon_rise">Wschód Księżyca</string>
    <string name="moon_set">Zachód Księżyca</string>
    <string name="stop_monitoring">Stop</string>
    <string name="pref_compass_filter_amt_title">Wygładzanie kompasu</string>
    <string name="pref_compass_filter_amt_summary">Wyższe wartości mogą zmniejszyć zakłócenia</string>
    <string name="pref_theme_title">Motyw</string>
    <string name="pref_use_legacy_compass_title">Używaj starszej implementacji kompasu</string>
    <string name="pref_use_legacy_compass_summary">Może naprawić problemy z kompasem</string>
    <string name="pref_display_multi_beacons_title">Pokazuj pobliskie punkty nawigacyjne</string>
    <string name="pref_storm_alert_sensitivity_title">Wrażliwość na burzę</string>
    <string name="pref_show_sun_moon_compass_title">Pokaż słońce/księżyc na kompasie</string>
    <string name="pref_show_linear_compass_title">Pokaż kompas liniowy</string>
    <string name="pref_show_linear_compass_summary">Gdy telefon jest ustawiony pionowo</string>
    <plurals name="last_hours">
        <item quantity="one">ostatnia %d godzina</item>
        <item quantity="few">ostatnie %d godziny</item>
        <item quantity="many">ostatnie %d godzin</item>
        <item quantity="other">ostatnie %d godzin</item>
    </plurals>
    <plurals name="last_minutes">
        <item quantity="one">ostatnia %d minuta</item>
        <item quantity="few">ostatnie %d minuty</item>
        <item quantity="many">ostatnie %d minut</item>
        <item quantity="other">ostatnie %d minut</item>
    </plurals>
    <string name="meters">Metry</string>
    <string name="feet_miles">Stopy / Mile</string>
    <string name="units_hpa">hPa</string>
    <string name="units_inhg">inHg</string>
    <string name="units_mbar">mbar</string>
    <string name="units_psi">PSI</string>
    <string name="theme_light">Jasny</string>
    <string name="theme_dark">Ciemny</string>
    <string name="theme_black">Czarny</string>
    <string name="theme_system">Systemowy</string>
    <string name="gps">GPS</string>
    <string name="sun_actual">Czas rzeczywisty</string>
    <string name="sun_civil">Zmierzch cywilny</string>
    <string name="sun_nautical">Zmierzch żeglarski</string>
    <string name="sun_astronomical">Zmierzch astronomiczny</string>
    <string name="today">Dziś</string>
    <string name="tomorrow">Jutro</string>
    <string name="yesterday">Wczoraj</string>
    <string name="pressure_tendency_indicator_alt">Wskaźnik tendencji do zmiany ciśnienia</string>
    <string name="pressure_48_hours">48 godzin</string>
    <string name="pressure_24_hours">24 godziny</string>
    <string name="pressure_12_hours">12 godzin</string>
    <string name="pressure_4_hours">4 godziny</string>
    <string name="pref_pressure_history_title">Historia ciśnienia</string>
    <string name="solar_noon">Górowanie Słońca</string>
    <string name="waning_crescent">Ubywający Sierp</string>
    <string name="new_moon">Nów</string>
    <string name="heat_alert_frostbite_warning_title">Ostrzeżenie przed hipotermią</string>
    <string name="advanced_settings_category">Zaawansowane</string>
    <string name="no_group">Brak grupy</string>
    <string name="beacon_group_spinner_title">Grupa</string>
    <string name="beacon_group_name_hint">Nazwa</string>
    <string name="beacon_create_group">Grupa</string>
    <string name="edit_beacon_group">Edytuj grupę</string>
    <string name="delete_beacon_group">Usuń grupę</string>
    <string name="error_occurred">Wystąpił błąd</string>
    <string name="pref_email_title">Adres e-mail twórcy aplikacji</string>
    <string name="pref_github_title">GitHub</string>
    <string name="pref_app_version_title">Wersja</string>
    <string name="pref_category_about">O aplikacji</string>
    <string name="update_60_minutes">1 godzina</string>
    <string name="update_45_minutes">45 minut</string>
    <string name="update_30_minutes">30 minut</string>
    <string name="update_15_minutes">15 minut</string>
    <string name="update_180_minutes">3 godziny</string>
    <string name="update_150_minutes">2 godziny 30 minut</string>
    <string name="update_120_minutes">2 godziny</string>
    <string name="update_90_minutes">1 godzina 30 minut</string>
    <string name="sun_moon_compass_never">Nigdy</string>
    <string name="sun_moon_compass_always">Zawsze</string>
    <string name="pref_temperature_holder_title">Temperatura</string>
    <string name="barometer_thermometer">Barometr i termometr</string>
    <string name="calibration_mode_barometer_alert_title">Barometr</string>
    <string name="altimeter_mode_gps_barometer">GPS + Barometr</string>
    <string name="altimeter_mode_barometer">Barometr</string>
    <string name="altimeter_mode_gps">GPS</string>
    <string name="gps_location">Lokalizacja</string>
    <string name="pref_compass_sensor_title">Kompas</string>
    <string name="pref_temperature_units_title">Temperatura</string>
    <string name="celsius">Stopnie Celsjusza</string>
    <string name="fahrenheit">Stopnie Fahrenheita</string>
    <string name="experimental_tools_title">Funkcje eksperymentalne</string>
    <string name="pref_general_header">Ogólne</string>
    <string name="dialog_item_add">Dodaj</string>
    <string name="spinner_category_prompt">Kategoria</string>
    <string name="action_item_edit">Edytuj</string>
    <string name="action_item_delete">Usuń</string>
    <string name="action_item_add">Dodaj</string>
    <string name="avalanche_risk_high">Wysokie zagrożenie lawinowe</string>
    <string name="avalanche_risk_med">Umiarkowane zagrożenie lawinowe</string>
    <string name="avalanche_risk_low">Niskie zagrożenie lawinowe</string>
    <string name="trail_sense_maps">Mapy offline</string>
    <string name="sun_dusk">Zmierzch</string>
    <string name="sun_dawn">Świt</string>
    <string name="moon_phase">Faza Księżyca</string>
    <string name="sunset_alert_channel_description">Alerty o zachodzie słońca</string>
    <string name="full_moon">Pełnia</string>
    <string name="sun_down_no_set">Słońce zaszło</string>
    <string name="sun_does_not_rise">nie wschodzi</string>
    <string name="sun_does_not_set">nie zachodzi</string>
    <string name="heat_alert_frostbite_danger_title">Zagrożenie hipotermią</string>
    <string name="heat_alert_frostbite_caution_title">Ostrzeżenie dotyczące hipotermii</string>
    <string name="heat_alert_normal_title">Brak ostrzeżenia o temperaturze</string>
    <string name="heat_alert_heat_alert_title">Ostrzeżenie przed upałem</string>
    <string name="dew_point">Punkt rosy %s</string>
    <string name="no_humidity_data">Brak danych dotyczących wilgotności</string>
    <string name="humidity_format">%.0f%% wilgotności</string>
    <string name="temp_c_format">%.0f °C</string>
    <string name="temp_f_format">%.0f °F</string>
    <string name="weather_notification_desc_format">%s · %s (%s)</string>
    <string name="notification_storm_alert_title">Alarmy burzowe</string>
    <string name="notification_storm_alert_text">Może zbliżać się burza</string>
    <string name="notification_storm_alert_channel_desc">Alarmy burzowe</string>
    <string name="pressure_reading_time_ago">%s - %s temu</string>
    <string name="pressure_format">%s %s</string>
    <string name="pressure_tendency_format_2">%s / 3g</string>
    <string name="pressure_tendency_format">%s %s / 3g</string>
    <string name="beacon_comment">Uwagi (opcjonalnie)</string>
    <string name="beacon_invalid_elevation">Nieprawidłowa wysokość</string>
    <string name="share_action_geo">Mapy</string>
    <string name="share_action_copy">Kopiuj</string>
    <string name="sos">SOS</string>
    <string name="tap_to_turn_off">Naciśnij, aby wyłączyć</string>
    <string name="flashlight_title">Latarka</string>
    <string name="accuracy_info_title">Wskazówki dotyczące poprawy dokładności danych z czujników</string>
    <string name="accuracy_distance_format">± %s</string>
    <string name="accuracy_distance_unknown">\?</string>
    <string name="unknown">Nieznana</string>
    <string name="dash">-</string>
    <string name="percent_format">%d%%</string>
    <string name="degree_format">%.0f°</string>
    <string name="elevation_diff_format">%s%s</string>
    <string name="decrease">-</string>
    <string name="increase">+</string>
    <string name="direction_south_west">SW</string>
    <string name="direction_north_west">NW</string>
    <string name="direction_south_east">SE</string>
    <string name="direction_north_east">NE</string>
    <string name="direction_west">W</string>
    <string name="direction_east">E</string>
    <string name="direction_south">S</string>
    <string name="direction_north">N</string>
    <string name="duration_hour_minute_format">%dg %dm</string>
    <string name="duration_minute_format">%dm</string>
    <string name="duration_hour_format">%dg</string>
    <string name="kilometers_per_hour_format">%.1f km/h</string>
    <string name="kilometers_format">%.2f km</string>
    <string name="meters_format">%.0f m</string>
    <string name="dialog_deny">Nie, dzięki</string>
    <string name="copied_to_clipboard_toast">Skopiowano do schowka</string>
    <string name="tools">Narzędzia</string>
    <string name="access_background_location_rationale">Trail Sense używa w tle danych o lokalizacji. Służy to do kalibracji ciśnienia na poziomie morza w monitorowaniu pogody i do zapewniania dokładniejszych alertów o zachodzie słońca. [Zobacz politykę prywatności](https://kylecorry.com/Trail-Sense/privacy_policy.html)</string>
    <string name="access_background_location">Zaktualizuj ustawienia lokalizacji</string>
    <string name="third_quarter">Ostatnia kwadra</string>
    <string name="until_sun_time">do %s</string>
    <string name="notification_monitoring_weather">Monitorowanie pogody w tle</string>
    <string name="notification_storm_alert_channel_name">Alerty</string>
    <string name="units_inhg_short">in</string>
    <string name="beacon_invalid_name">Nieprawidłowa nazwa</string>
    <string name="share_action_send">Wyślij</string>
    <plurals name="beacon_group_summary">
        <item quantity="one">%d punkt nawigacyjny</item>
        <item quantity="few">%d punkty nawigacyjne</item>
        <item quantity="many">%d punktów nawigacyjnych</item>
        <item quantity="other">%d punktów nawigacyjnych</item>
    </plurals>
    <string name="edit_beacon">Edytuj punkt nawigacyjny</string>
    <string name="depth_feet_format">%.1f ft</string>
    <string name="feet_format">%.0f ft</string>
    <string name="miles_format">%.2f mil</string>
    <string name="nautical_miles_format">%.2f mil morskich</string>
    <string name="miles_per_hour_format">%.1f mph</string>
    <string name="depth_meters_format">%.2f m</string>
    <string name="sunset_alert_notification_title">Słońce niedługo zajdzie</string>
    <string name="cliff_height_guide">Szacowanie wysokości klifu</string>
    <string name="tool_cliff_height_title">Wysokość klifu</string>
    <string name="object_height_guide_description">Jak oszacować wysokość obiektów</string>
    <string name="object_height_guide">Szacowanie wysokości obiektu</string>
    <string name="tool_depth_summary">Określ głębokość wody</string>
    <string name="tool_depth_title">Głębokość</string>
    <string name="category_safety">Bezpieczeństwo</string>
    <string name="category_clothing">Odzież</string>
    <string name="category_hydration">Nawodnienie</string>
    <string name="guide_beacons_title">Punkty nawigacyjne</string>
    <string name="guide_conserving_battery_description">Oszczędzanie baterii podczas korzystania z Trail Sense</string>
    <string name="guide_conserving_battery_title">Oszczędzanie baterii</string>
    <string name="navigation_nearby_category">W pobliżu</string>
    <string name="forecasts_category">Prognozy</string>
    <string name="sun_and_moon_position_details">Słońce
\n\tWysokość: %s
\n\tAzymut: %s
\n
\nKsiężyc
\n\tWysokość: %s
\n\tAzymut: %s</string>
    <string name="sun_and_moon">Pozycje słońca i księżyca</string>
    <string name="weather_update_notification_channel_desc">Aktualizacje pogody w tle</string>
    <string name="weather_update_notification_channel">Aktualizacja pogody</string>
    <string name="beacon_create_beacon">Punkt nawigacyjny</string>
    <string name="beacon_create">Utwórz</string>
    <string name="tool_user_guide_summary">Poradnik dotyczący korzystania z Trail Sense</string>
    <string name="pref_sunset_alerts_title">Alerty o zachodzie słońca</string>
    <string name="pref_monitor_weather_title">Monitoruj pogodę</string>
    <string name="pref_max_beacon_distance_title">Promień punktów nawigacyjnych w pobliżu</string>
    <string name="pref_show_calibrate_on_navigate_dialog_title">Skalibruj przed rozpoczęciem nawigacji</string>
    <string name="pref_display_multi_beacons_summary">Pokaż najbliższe punkty nawigacjne na kompasie</string>
    <string name="pref_num_visible_beacons_title">Pobliskie punkty nawigacyjne</string>
    <string name="altimeter_mode_override">Nigdy</string>
    <string name="pref_altitude_override_sea_level_dialog_title">Wprowadź ciśnienie na poziomie morza</string>
    <string name="pref_altitude_override_sea_level_dialog_msg">Wprowadź aktualne ciśnienie na poziomie morza w hPa</string>
    <string name="altitude_from_pressure">Ustawianie zastępowanie z barometru</string>
    <string name="altitude_from_gps">Ustaw nadpisanie z GPS</string>
    <string name="altitude">Wysokość</string>
    <string name="pref_altimeter_calibration_title">Wysokościomierz</string>
    <string name="request_permission">Poproś o uprawnienia</string>
    <string name="compass_reported_accuracy">Zgłoszona dokładność: %s</string>
    <string name="pref_auto_declination_summary">Na podstawie aktualnej lokalizacji</string>
    <string name="estimated_height">szacunkowa wysokość</string>
    <string name="inclinometer_rotate_device">Trzymaj telefon pionowo, aby zmierzyć nachylenie</string>
    <string name="tool_inclinometer_summary">Oszacowanie zagrożenia lawinowego i wysokości obiektów</string>
    <string name="tide_normal">Normalny</string>
    <string name="sunset_alert_channel_title">Alert o zachodzie słońca</string>
    <string name="sun_up_no_set">Słońce wzeszło</string>
    <string name="heat_alert_heat_warning_title">Ostrzeżenie przed wysoką temperaturą</string>
    <string name="eta">~ %s</string>
    <string name="dialog_grant">Aktualizuj ustawienia</string>
    <string name="tool_bubble_level_summary">Sprawdź, czy powierzchnie są płaskie</string>
    <string name="tool_bubble_level_title">Poziomica</string>
    <string name="calibrate_compass_dialog_title">Kalibracja kompasu</string>
    <string name="pref_calibrate_compass_btn_title">Kalibracja</string>
    <string name="pref_ruler_calibration_summary">"Protokół kalibracji:
\n-  Ustaw tę wartość na 1.
\n- Zmierz wartość linijki programu Trail Sense odpowiadającą jednej jednostce fizycznej linijki.
\n- Podaj tutaj zmierzoną wartość."</string>
    <string name="edit_item_title">Edycja elementu</string>
    <string name="create_item_title">Tworzenie elementu</string>
    <string name="dialog_item_subtract">Odejmij</string>
    <string name="dialog_item_amount">Ilość</string>
    <string name="action_item_subtract">Odejmij</string>
    <string name="action_inventory">Ekwipunek</string>
    <string name="coordinate_format_degrees_decimal_minutes">Stopnie Minuty</string>
    <string name="pref_coordinate_format_title">Format współrzędnych</string>
    <string name="coordinate_format_degrees_minutes_seconds">Stopnie Minuty Sekundy</string>
    <string name="coordinate_format_decimal_degrees">Stopnie dziesiętne</string>
    <string name="lunar_noon">Górowanie Księżyca</string>
    <string name="tide_spring">Pływ syzygijny</string>
    <string name="tide_neap">Pływ kwadraturowy</string>
    <string name="tidal_range">Zakres pływów</string>
    <string name="pref_ruler_calibration_title">Skala linijki</string>
    <string name="pref_category_sensors_title">Czujniki</string>
    <string name="inclinometer_title">Inklinometr</string>
    <string name="moon_illumination">Oświetlenie Księżyca</string>
    <string name="waning_gibbous">Garbaty Księżyc</string>
    <string name="waxing_gibbous">Poszerzony Księżyc</string>
    <string name="sunset_alert_notification_text">Słońce zajdzie o %s</string>
    <string name="waxing_crescent">Wzrastający Sierp</string>
    <string name="first_quarter">Pierwsza kwadra</string>
    <string name="max_depth">Maks.: %s</string>
    <string name="tool_whistle_title">Gwizdek</string>
    <string name="guide_avalanche_risk">Ocena ryzyka lawinowego</string>
    <string name="guide_avalanche_description">Jak określić zagrożenie lawinowe</string>
    <string name="item_amount_hint">Ilość</string>
    <string name="item_name_hint">Nazwa</string>
    <string name="category_shelter">Schronienie</string>
    <string name="category_food">Jedzenie</string>
    <string name="category_other">Pozostałe</string>
    <string name="beacon_action_view_details">Pokaż szczegóły</string>
    <string name="pref_category_tabs">Karty</string>
    <string name="tool_user_guide_title">Podręcznik użytkownika</string>
    <string name="pref_open_source_licenses_title">Licencje</string>
    <string name="pref_weather_update_frequency_title">Częstotliwość aktualizacji pogody</string>
    <string name="pref_show_pressure_in_notification_title">Pokaż ciśnienie w powiadomieniu</string>
    <string name="pref_show_weather_notification_title">Pokaż powiadomienie o pogodzie</string>
    <string name="storm_sensitivity_high_in">Wysokie (0.089 in / 3h)</string>
    <string name="storm_sensitivity_med_in">Średnie (0.133 in / 3h)</string>
    <string name="storm_sensitivity_low_in">Niskie (0.177 in / 3h)</string>
    <string name="storm_sensitivity_high_psi">Wysokie (0.044 PSI / 3h)</string>
    <string name="storm_sensitivity_med_psi">Średnie (0.065 PSI / 3h)</string>
    <string name="storm_sensitivity_low_psi">Niskie (0.087 PSI / 3h)</string>
    <string name="storm_sensitivity_high_mbar">Wysokie (3 mbar / 3h)</string>
    <string name="storm_sensitivity_med_mbar">Średnie (4.5 mbar / 3h)</string>
    <string name="storm_sensitivity_low_mbar">Niskie (3 mbar / 3h)</string>
    <string name="storm_sensitivity_high_hpa">Wysokie (3 hPa / 3h)</string>
    <string name="storm_sensitivity_med_hpa">Średnie (4.5 hPa / 3h)</string>
    <string name="storm_sensitivity_low_hpa">Niskie (6 hPa / 3h)</string>
    <string name="forecast_sensitivity_high_in">Wysoka (0.015 in / 3h)</string>
    <string name="forecast_sensitivity_med_in">Średnia (0.044 in / 3h)</string>
    <string name="forecast_sensitivity_low_in">Niska (0.074 in / 3h)</string>
    <string name="forecast_sensitivity_high_psi">Wysoka (0.007 PSI / 3h)</string>
    <string name="forecast_sensitivity_med_psi">Średnia (0.022 PSI / 3h)</string>
    <string name="forecast_sensitivity_low_psi">Niska (0.036 PSI / 3h)</string>
    <string name="forecast_sensitivity_high_mbar">Wysoka (0.5 mbar / 3h)</string>
    <string name="forecast_sensitivity_med_mbar">Średnia (1.5 mbar / 3h)</string>
    <string name="forecast_sensitivity_low_mbar">Niska (2.5 mbar / 3h)</string>
    <string name="forecast_sensitivity_high_hpa">Wysoka (0.5 hPa / 3h)</string>
    <string name="forecast_sensitivity_med_hpa">Średnia (1.5 hPa / 3h)</string>
    <string name="forecast_sensitivity_low_hpa">Niska (2.5 hPa / 3h)</string>
    <string name="pref_forecast_sensitivity_title">Dokładność prognozy</string>
    <string name="pref_monitor_weather_summary">W tle</string>
    <string name="pref_barometer_pressure_title">Ciśnienie</string>
    <string name="pref_altimeter_calibration_mode_title">Automatyczna kalibracja</string>
    <string name="compass_azimuth">Azymut</string>
    <string name="disclaimer_message_title">Zrzeczenie się odpowiedzialności</string>
    <string name="flashlight_strobe">Stroboskop</string>
    <string name="tool_boil_title">Minutnik przegotowywania wody</string>
    <string name="water_boil_timer_title">Przegotowywanie wody</string>
    <string name="water_boil_timer_channel_description">Woda wrze</string>
    <string name="water_boil_timer_channel">Minutnik przegotowywania wody</string>
    <string name="distance_hint">Odległość</string>
    <string name="boil_start">Rozpocznij</string>
    <string name="solar_align_now">Teraz</string>
    <string name="guide_recommended_apps">Polecane aplikacje</string>
    <string name="distance_to">Do</string>
    <string name="distance_from">Od</string>
    <string name="action_inventory_delete_all">Usuń wszystko</string>
    <string name="guide_weather_prediction_description">Jak prognozować pogodę przy użyciu programu Trail Sense</string>
    <string name="pref_sensor_details_title">Szczegóły czujników</string>
    <string name="pref_privacy_policy_title">Polityka prywatności</string>
    <string name="unit_nautical_miles">Mile morskie</string>
    <string name="unit_miles">Mile</string>
    <string name="unit_feet">Stopy</string>
    <string name="unit_kilometers">Kilometry</string>
    <string name="unit_meters">Metry</string>
    <string name="precise_nautical_miles_format">%s mil morskich</string>
    <string name="precise_feet_format">%s stóp</string>
    <string name="precise_miles_format">%s mil</string>
    <string name="precise_kilometers_format">%s km</string>
    <string name="precise_meters_format">%s m</string>
    <string name="water_boil_timer_done_title">Ukończono przegotowywanie wody</string>
    <plurals name="water_boil_timer_content">
        <item quantity="one">%d sekunda do czasu, aż będzie można ją spożywać</item>
        <item quantity="few">%d sekundy do czasu, aż będzie można ją spożywać</item>
        <item quantity="many">%d sekund do czasu, aż będzie można ją spożywać</item>
        <item quantity="other">%d sekund do czasu, aż będzie można ją spożywać</item>
    </plurals>
    <string name="water_boil_timer_done_content">Woda jest teraz zdatna do spożycia</string>
    <string name="tool_boil_summary">Powiedz, kiedy woda będzie zdatna do spożycia</string>
    <string name="water_purification_step_2">Doprowadź wodę do wrzenia</string>
    <string name="water_purification_step_1">Przefiltruj wodę</string>
    <string name="tool_lightning_title">Odległość uderzenia pioruna</string>
    <string name="tool_lightning_description">Zmierz odległość od uderzenia pioruna</string>
    <string name="reset">Zresetuj</string>
    <string name="add_elevation_offsets">Używaj wysokości bezwględnej (n.p.m.)</string>
    <string name="sun_moon_compass_when_up">Gdy jest ponad horyzontem</string>
    <string name="category_medical">Medyczne</string>
    <string name="pref_sunset_alert_time_title">Czas alertu przed zachodem słońca</string>
    <string name="tool_inventory_summary">Śledź posiadane przedmioty</string>
    <string name="category_natural">Naturalne</string>
    <string name="category_fire">Ogień</string>
    <string name="heat_alert_heat_caution_title">Ostrzeżenie przed wysoką temperaturą</string>
    <string name="beacon_elevation_hint_feet">Wysokość w stopach (opcjonalnie)</string>
    <string name="water_purification_step_3">Uruchom minutnik</string>
    <string name="tool_distance_convert_title">Przelicznik odległości</string>
    <string name="precise_inches_format">%s cali</string>
    <string name="action_inventory_delete_all_confirm">Usunąć wszystkie przedmioty z ekwipunku\?</string>
    <string name="inventory_empty_text">Brak przedmiotów</string>
    <string name="error_occurred_message">Program Trail Sence napotkał błąd i zostanie zamknięty. Wyślij wiadomość e-mail do twórcy aplikacji, aby rozwiązać ten problem.</string>
    <string name="guide_beacons_description">Jak nawigować za pomocą punktów nawigacyjnych</string>
    <string name="tap_sun_moon_hint">Kliknij ikonę Słońca lub Księżyca, aby wyświetlić szczegóły ich pozycji</string>
    <string name="delete_beacon_group_message">%s i wszystkie punkty nawigacjne zostaną usunięte.</string>
    <string name="pref_center_sun_and_moon_title">Utrzymuj słońce/księżyc wyśrodkowane</string>
    <string name="calibration_mode_barometer_alert_msg">Używanie barometru jako wysokościomierza może zmniejszyć dokładność prognozowania pogody.</string>
    <string name="compass_accuracy_improved">Dokładność kompasu zwiększona do %s</string>
    <string name="calibrate_compass_on_navigate_dialog_content">Obróć telefon kilkakrotnie według wzoru cyfry 8, po zakończeniu kliknij %s.
\n
\nTą informację można wyłączyć w ustawieniach aplikacji.</string>
    <string name="calibrate_compass_dialog_content">Obróć telefon kilkakrotnie według wzoru cyfry 8, po zakończeniu kliknij %s.</string>
    <string name="compass_from_gps">Ustaw nadpisanie z GPS</string>
    <string name="temperature_disclaimer">Wyświetlana temperatura może być wyższa ze względu na ciepło telefonu.</string>
    <string name="heat_alert_heat_message">Ryzyko wyczerpania / udaru cieplnego. Pamiętaj, aby pozostać nawodnionym, pozostań w domu lub w cieniu, ogranicz ćwiczenia i uważaj na objawy wyczerpania lub udaru cieplnego.</string>
    <string name="heat_alert_frostbite_message">Ryzyko hipotermii/odmrożenia. Pamiętaj, aby pozostać nawodnionym, ubierz się ciepło i ogranicz odsłoniętą skórę, i uważaj na objawy hipotermii lub odmrożeń.</string>
    <string name="heat_alert_heat_danger_title">Zagrożenie termiczne</string>
    <string name="pressure_setpoint_format">Ustawione: %s - %s temu</string>
    <string name="beacon_elevation_hint_meters">Wysokość w metrach (opcjonalnie)</string>
    <string name="disclaimer_message_content">Trail Sense to narzędzie, które można wykorzystać w sytuacji surwiwalowej, ale nie należy polegać wyłącznie na nim. Zweryfikuj jego dokładność, jeśli to możliwe unikaj niebezpiecznych sytuacji, zachowaj spokój i kieruj się zdrowym rozsądkiem.</string>
    <string name="tool_clock_title">Zegar</string>
    <string name="utc_format">UTC %s</string>
    <string name="lightning">Błyskawica</string>
    <string name="thunder">Grzmot</string>
    <string name="three">3</string>
    <string name="two">2</string>
    <string name="one">1</string>
    <string name="tool_ruler_title">Linijka</string>
    <string name="precise_centimeters_format">%s cm</string>
    <string name="guide_recommended_apps_description">Przydatne aplikacje w sytuacjach surwiwalowych</string>
    <string name="guide_weather_prediction_title">Przewidywanie pogody</string>
    <string name="beacon_2">Punkt 2</string>
    <string name="beacon_1">Punkt 1</string>
    <string name="tool_category_other">Inne</string>
    <string name="tool_category_location">Lokalizacja</string>
    <string name="tool_category_time">Czas</string>
    <string name="tool_battery_title">Bateria</string>
    <string name="discharging_fast">Szybkie rozładowywanie (%s)</string>
    <string name="discharging_slow">Powolne rozładowywanie (%s)</string>
    <string name="charging_slow">Wolne ładowanie (%s)</string>
    <string name="charging_fast">Szybkie ładowanie (%s)</string>
    <string name="current_format">%.0f mA</string>
    <string name="battery_capacity_format">%.2f mAh</string>
    <string name="compass_auto_declination">Automatyczna korekta deklinacji</string>
    <string name="compass_declination_override">Nadpisz deklinację</string>
    <string name="notes_empty_text">Brak notatek</string>
    <string name="untitled_note">(notatka bez nazwy)</string>
    <string name="delete_note_title">Usunąć notatkę\?</string>
    <string name="tool_notes_title">Notatki</string>
    <string name="bubble_level_angles">X: %s
\nY: %s</string>
    <string name="unit_centimeters">Centymetry</string>
    <string name="unit_inches">Cale</string>
    <string name="map_distance">Mapa: %s</string>
    <string name="map_fractional_separator">:</string>
    <string name="inches_format">%.2f cali</string>
    <string name="centimeters_format">%.2f cm</string>
    <string name="declination_override_updated_toast">Deklinacja nadpisana</string>
    <string name="tool_category_power">Zasilanie</string>
    <string name="tool_solar_panel_title">Pozycjonowanie paneli słonecznych</string>
    <string name="solar_panel_instructions">Połóż telefon na powierzchni ogniwa słonecznego.</string>
    <string name="note_content_hint">Treść</string>
    <string name="tool_metal_detector_title">Wykrywacz metalu</string>
    <string name="metal_detected">Wykryto metal</string>
    <string name="magnetic_field_format">%.0f uT</string>
    <string name="metal_detector_disclaimer">Wykrywa jedynie metale manetyczne (np. żelazo, stal)</string>
    <string name="tool_triangulate_summary">Określ swoją lokalizację bez użycia GPS</string>
    <string name="tool_triangulate_title">Triangulacja położenia</string>
    <string name="tool_category_angles">Kąty</string>
    <string name="tool_category_signaling">Sygnalizacja</string>
    <string name="tool_category_distance">Odległość</string>
    <string name="note_title_hint">Tytuł</string>
    <string name="map_scale_verbal">Mianowana</string>
    <string name="map_scale_ratio">Liczbowa</string>
    <string name="tool_white_noise_title">Szum biały</string>
    <string name="map_scale_title">Skala mapy</string>
    <string name="compass_declination">Deklinacja magnetyczna</string>
    <string name="battery_health">Stan zdrowia baterii: %s</string>
    <string name="battery_health_dead">Wyładowana</string>
    <string name="pref_backtrack_enabled_summary">Rejestruj historię lokalizacji</string>
    <string name="waypoint_beacon_title_template">%s, %s punkt trasy</string>
    <string name="waypoint_time_format">%s, %s</string>
    <string name="tool_backtrack_summary">Wyświetl historię lokalizacji</string>
    <string name="waypoint_action_delete">Usuń</string>
    <string name="guide_location_no_gps_description">Jak znaleźć swoją lokalizację, gdy nie masz sygnału GPS</string>
    <string name="guide_location_no_gps_title">Określ lokalizację bez GPS</string>
    <string name="min_temp_uncalibrated">Minimalna temperatura telefonu (nieskalibrowana)</string>
    <string name="min_temp_calibrated">Minimalna temperatura otoczenia (skalibrowana)</string>
    <string name="max_temp_uncalibrated">Maksymalna temperatura telefonu (nieskalibrowana)</string>
    <string name="max_temp_calibrated">Maksymalna temperatura otoczenia (skalibrowana)</string>
    <string name="tool_white_noise_summary">Pomaga zasnąć</string>
    <string name="freezing_temperatures_description">Woda zamarznie, jeśli zostanie pozostawiona, a deszcz może zamienić się w śnieg</string>
    <string name="metal_detector_calibrate">Kalibracja</string>
    <string name="clock_sync_instructions">Ustaw czas na %s, kiedy nadejdzie powiadomienie</string>
    <string name="clock_sync_notification">Synchronizacja zegara - %s</string>
    <string name="notification_channel_clock_sync_description">Powiadomienie o synchronizacji zegara z czasem GPS</string>
    <string name="notification_channel_clock_sync">Synchronizacja zegara</string>
    <string name="pip_notification_scheduled">Powiadomienie zaplanowane na %s</string>
    <string name="pip_button">Zaktualizuj czas systemowy</string>
    <string name="could_not_triangulate">Nie można przeprowadzić triangulacji</string>
    <string name="triangulate_mark_beacon">Zaznacz</string>
    <string name="battery_health_over_voltage">Przepięcie</string>
    <string name="battery_health_overheat">Przegrzanie</string>
    <string name="battery_health_good">Dobry</string>
    <string name="battery_health_cold">Zimna</string>
    <string name="strobe_warning_content">Funkcja stroboskopu zawiera migające światła, które mogą być niebezpieczne dla niektórych użytkowników.</string>
    <string name="strobe_warning_title">Migające światła</string>
    <string name="clock_waiting_for_gps">Aktualizacja czasu z GPS…</string>
    <string name="tool_solar_panel_summary">Ustaw panele słoneczne, aby uzyskać optymalną produkcję energii</string>
    <string name="cliff_height_guide_description">Jak oszacować wysokość klifów lub urwisk</string>
    <string name="tool_cliff_height_description">Zmierz wysokość klifu lub urwiska</string>
    <string name="depth_disclaimer">Używasz na własne ryzyko.
\n
\nNie używaj tego bez wodoodpornej obudowy i jeśli to możliwe, trzymaj się bezpiecznej głębokości podczas nurkowania.</string>
    <string name="precise_temp_c_format">%s °C</string>
    <string name="precise_temp_f_format">%s °F</string>
    <string name="battery_temp">Telefon: %s</string>
    <string name="precise_percent_format">%s%%</string>
    <string name="degree">%s°</string>
    <string name="clock_sync_time_settings">Przejść do ustawień czasu\?</string>
    <string name="threshold">Próg</string>
    <string name="pref_sea_level_use_rapid_title">Uwzględnij gwałtowne zmiany ciśnienia</string>
    <string name="pref_adjust_for_temperature_summary">Użyj temperatury w przeliczeniach ciśnienia na poziomie morza</string>
    <string name="pref_adjust_for_temperature_title">Współczynnik temperatury</string>
    <string name="pref_altitude_offsets_summary">Koryguje wysokość GPS do średniego poziomu powyżej morza</string>
    <string name="pref_altitude_override_title">Zastępowanie wysokości</string>
    <string name="pref_auto_location_title">Automatycznie dostosuj lokalizację</string>
    <string name="coordinate_format_utm">UTM</string>
    <string name="set_inclination_instructions">Dotknij dowolnego miejsca, aby ustawić/anulować ustawienie kąta nachylenia</string>
    <string name="accuracy_info">"GPS: Wyjdź na zewnątrz, w miejsce z niezakłóconym widokiem nieba.
\n    %s rzeczywistej lokalizacji
\n    %s rzeczywistej wysokości
\n    %s satelity
\n
\nKompas: Obróć urządzenie zgodnie ze wzorem cyfry 8 i odejdź od metalu."</string>
    <string name="create_at_distance">Utwórz w odległości</string>
    <string name="beacon_set_bearing_btn">Ustaw namiar (%s)</string>
    <string name="bearing">Namiar</string>
    <string name="toast_destination_bearing_set">Namiar ustawiony</string>
    <string name="location_input_hint">Lokalizacja</string>
    <string name="coordinate_input_invalid_location">Niepoprawna lokalizacja</string>
    <string name="location_input_help_title">Wspierane formaty współrzędnych</string>
    <string name="location_input_help">Stopnie dziesiętne (np. 1.00, -2.00)
\nStopnie, minuty (np. 1°23.12\'N, 3°12.1\'W)
\nStopnie, minuty, sekundy (np. 1°23\'12.1\"N, 3°12\"1.2\'W)
\nUTM (np. 03T 12345E 67890N)
\nMGRS (np. 27PXM 09601 05579)</string>
    <string name="action_waypoint_create_beacon">Dodaj punkt nawigacyjny</string>
    <string name="guide_create_beacons_title">Dodawanie punktów nawigacyjnych</string>
    <string name="tool_coordinate_convert_title">Przelicznik współrzędnych</string>
    <string name="low_power_mode_on_message">Tryb oszczędzania energii jest włączony, niektóre funkcje mogą być wyłączone.</string>
    <string name="pref_low_power_mode_title">Tryb oszczędzania energii</string>
    <string name="guide_barometer_calibration_description">Jak skalibrować barometr do ciśnienia na poziomie morza</string>
    <string name="guide_barometer_calibration_title">Kalibracja barometru</string>
    <string name="charging_wireless">Ładowanie (%s)</string>
    <string name="battery_power_wireless">Bezprzewodowe</string>
    <string name="tool_thermometer_title">Termometr</string>
    <string name="guide_thermometer_calibration_description">Jak skalibrować termometr</string>
    <string name="guide_thermometer_calibration_title">Kalibracja termometru</string>
    <string name="battery_power_usb">USB</string>
    <string name="coordinate_format_mgrs">MGRS</string>
    <string name="health">Zdrowie</string>
    <string name="pref_require_satellites_description">Wymaga co najmniej 4 satelitów, poprawia dokładność</string>
    <string name="pref_require_satellites">pref_require_satellites</string>
    <string name="cloud_low">NISKIE</string>
    <string name="cloud_middle">ŚREDNIE</string>
    <string name="cloud_high">WYSOKIE</string>
    <string name="pref_low_power_mode_summary">Wyłącza niektóre funkcje w celu oszczędzania energii</string>
    <string name="dialog_leave">Opuść</string>
    <string name="unsaved_changes_message">Wprowadzone zmiany nie zostaną zapisane.</string>
    <string name="unsaved_changes">Niezapisane zmiany</string>
    <string name="compass_calibrate_toast">Dokładność kompasu %s, zalecana kalibracja</string>
    <string name="open_beacon_in_maps">Zobacz na mapie</string>
    <string name="unit_centimeters_abbreviation">cm</string>
    <string name="privacy">Prywatność i lokalizacja</string>
    <string name="cumulonimbus">Cumulonimbus</string>
    <string name="cumulus">Cumulus</string>
    <string name="stratocumulus">Stratocumulus</string>
    <string name="stratus">Stratus</string>
    <string name="nimbostratus">Nimbostratus</string>
    <string name="altostratus">Altostratus</string>
    <string name="altocumulus">Altocumulus</string>
    <string name="cirrostratus">Cirrostratus</string>
    <string name="cirrocumulus">Cirrocumulus</string>
    <string name="cirrus">Cirrus</string>
    <string name="how">Jak</string>
    <string name="clouds">Chmury</string>
    <string name="select_import_file">Wybierz plik do zaimportowania</string>
    <string name="import_btn">Import</string>
    <string name="export">Eksport</string>
    <string name="onboarding_tools">- Dostęp do narzędzi pomocnych w każdej sytuacji w dziczy
\n
\n- Sygnalizowanie przy użyciu latarki lub gwizdka
\n
\n- Przenieś lokalizacje z mapy papierowej do telefonu
\n
\n- Mierz kąty i wyznaczaj wysokości obiektów
\n
\n- Synchronizuj swój zegarek bez połączenia z Internetem
\n
\n- Rób notatki i śledź stan przedmiotów na wyciągnięcie ręki
\n
\n- Znajdź upuszczone żelazne/stalowe przedmioty</string>
    <string name="onboarding_weather">- Uzyskaj hiperlokalne prognozy za pomocą barometru w telefonie
\n
\n- Nie wymaga połączenia z Internetem
\n
\n- Bądź ostrzeżony o nadchodzących burzach</string>
    <string name="onboarding_navigation">- Umieść punkty nawigacyjne i wróć do nich
\n
\n- Uzyskaj aktualną lokalizację, wysokość i prędkość
\n
\n- Prześledź swoje kroki za pomocą funkcji Backtrack (działa w tle, gdy jest włączona)</string>
    <string name="cirrostratus_desc">Zakrywa niebo, ale słońce można przez nie zobaczyć.</string>
    <string name="update_gps_override">Zaktualizuj nadpisanie GPS</string>
    <string name="pref_barometer_altitude_change_title">Próg zmiany wysokości podróży</string>
    <string name="pref_sea_level_use_rapid_summary">Wykorzystanie gwałtownych zmian ciśnienia w przeliczeniach ciśnienia na poziomie morza</string>
    <string name="quality_good">Dobra</string>
    <string name="quality_moderate">Umiarkowana</string>
    <string name="quality_poor">Słaba</string>
    <string name="gps_unavailable">Niedostępny</string>
    <string name="gps_searching">Wyszukiwanie</string>
    <string name="gps_user">Użytkownika</string>
    <string name="import_export_beacons">Import/eksport punktów nawigacyjnych</string>
    <string name="beacons_imported">Zaimportowano %d punktów nawigacyjnych</string>
    <string name="onboarding_privacy">- Program Trail Sense szanuje Twoją prywatność i dane lokalizacji nigdy nieopuszczą Twojego urzadzenia
\n
\n- Trail Sense nigdy nie wymaga połączenie z Internetem
\n
\n- Zobacz [politykę prywatności](https://kylecorry.com/Trail-Sense/privacy_policy.html) (link otworzy się w przeglądarce internetowej Twojego telefonu)
\n
\n- Niektóre funkcje programu Trail Sense wymagają dostępu do Twojej lokalizacji
\n
\n- Przyznanie uprawnienia dostępu do lokalizacji włączy następujące funkcje:
\n
\n\t- Nawigowanie do punktów nawigacyjnych
\n
\n\t- Poprawi dokładność prognoz (wymaga lokalizacji w tle, co nie jest dostępne we wszystkich urządzeniach)
\n
\n\t- Backtrack (wymaga lokalizacji w tle)
\n
\n\t- Czasy Słońca i Księżyca dla obecnej lokalizacji
\n
\n- Jeśli zdecydujesz się nie udzielać pozwolenia na korzystanie z lokalizacji, możesz ręcznie wprowadzić swoją lokalizację w menu Ustawienia &gt; Kalibracja GPS.
\n
\n- Po kliknięciu przycisku Kontynuuj zostanie wyświetlony monit o przyznanie uprawnień do lokalizacji i lokalizacji w tle. Odmowa przyznania tych uprawnień uniemożliwi programowi Trail Sense dostęp do Twojej lokalizacji, dlatego zalecane jest ręczne wprowadzenie lokalizacji.</string>
    <string name="onboarding_user_guide">Dowiedz się, jak korzystać z funkcji programu Trail Sense, korzystając z podręcznika użytkownika. Dostępny jest na samym dole w zakładce Narzędzia.
\n
\nWkrótce pojawi się więcej przewodników.</string>
    <string name="onboarding_astronomy">- Wiedz, kiedy słońce/księżyc wzejdzie i zajdzie
\n
\n- Dostawaj alerty o zachodzie słońca
\n
\n- Zlokalizuj słońce i księżyc na kompasie</string>
    <string name="cirrus_desc">Wysoka i pierzasta.</string>
    <string name="cumulonimbus_desc">Ciemnoszara, wysoka, o kowadełkowatym kształcie.</string>
    <string name="cumulus_desc">Wygląda jak puchate kulki z waty.</string>
    <string name="stratus_desc">Zasłania niebo, obiekty nie rzucają cieni.</string>
    <string name="nimbostratus_desc">Ciemnoszara i zakrywa niebo. Może padać deszcz.</string>
    <string name="altostratus_desc">Zakrywa niebo, słońce jest ledwo widoczne.</string>
    <string name="altocumulus_desc">Wygląda jak puchate kulki z waty.</string>
    <string name="cloud_likely_storm">Prawdopodobieństwo burzy</string>
    <string name="cloud_likely_rain">Prawdopodobieństwo wystąpienia opadów</string>
    <string name="cloud_possible_rain">Możliwe opady</string>
    <string name="cloud_fair">Prawdopodobna ładna pogoda</string>
    <string name="pref_require_satellites_title">Wymagane ustalenie pozycji satelitarnej</string>
    <string name="delete_waypoint_prompt">Usunąć punkt orientacyjny\?</string>
    <string name="pref_gps_override_title">Nadpisanie lokalizacji</string>
    <string name="waypoints_empty_text">Brak punktów orientacyjnych</string>
    <string name="backtrack_notification_description">Umieszczanie punktu orientacyjnego</string>
    <string name="guide_create_beacons_description">Jak tworzyć punkty nawigacyjne</string>
    <string name="location_override_updated">Zaktualizowano zastępowanie lokalizacji</string>
    <string name="tool_cliff_height_disclaimer">Używaj tego narzędzia tylko wtedy, gdy jest to bezpieczne i sprawdź, co znajduje się pod urwiskiem, aby uniknąć obrażeń. Instrukcje znajdują się w podręczniku użytkownika.</string>
    <string name="pref_sea_level_pressure_change_thresh_title">Próg zmiany ciśnienia w podróży</string>
    <string name="pref_sea_level_require_dwell_title">Ignoruj gwałtowne zmiany wysokości</string>
    <string name="pref_sea_level_require_dwell_summary">Pokaż odczyty tylko wtedy, gdy wysokość nie zmieniła się przez co najmniej godzinę. Poprawia wiarygodność prognoz.</string>
    <string name="pref_altitude_override_sea_level_title">Korzystanie ze znanego ciśnienia na poziomie morza</string>
    <string name="altitude_override_updated_toast">Zaktualizowano nadpisanie wysokości</string>
    <string name="unit_inches_abbreviation">cal</string>
    <string name="freezing_temperatures_warning">Niskie temperatury</string>
    <string name="magnetic_field_format_precise">%s uT</string>
    <string name="available">Dostępne</string>
    <string name="permission_granted">Przyznano</string>
    <string name="permission_not_granted">Nie przyznano</string>
    <string name="permission_background_location">Lokalizacja w tle</string>
    <string name="magnetometer">Magnetometr</string>
    <string name="acceleration_m_s2_format">%s m/s²</string>
    <string name="gravity">Grawitacja</string>
    <string name="hygrometer">Wilgotnościomierz</string>
    <string name="satellites">satelitów</string>
    <string name="dbm_format">%s dBm</string>
    <string name="cell_signal">Sygnał sieci komórkowej</string>
    <string name="barometer">Barometr</string>
    <string name="network_no_signal">Brak sygnału</string>
    <string name="network_3g">3G</string>
    <string name="network_2g">2G</string>
    <string name="network_4g">4G</string>
    <string name="network_5g">5G</string>
    <string name="time_ago">%s temu</string>
    <string name="pref_backtrack_save_cell">pref_backtrack_save_cell</string>
    <string name="candela_format">%s cd</string>
    <string name="lux_format">%s lx</string>
    <string name="distance_from_flashlight">Odległość od telefonu do latarki</string>
    <string name="help">Pomoc</string>
    <string name="pref_backtrack_save_cell_summary">Rejestruje sygnał sieci komórkowej w wybranym punkcie. Funkcja nie korzysta z Internetu.</string>
    <string name="pref_backtrack_save_cell_title">Rejestruj sygnał sieci komórkowej</string>
    <string name="location_not_set">Lokalizacja nieustawiona</string>
    <string name="set">Ustaw</string>
    <string name="location_disabled">Lokalizacja jest wyłączona</string>
    <string name="gps_cache">Pamięć podręczna GPS</string>
    <string name="gps_stale">Nieaktualny</string>
    <string name="pref_daily_weather_notification_title">Codzienne powiadomienia o pogodzie</string>
    <string name="pref_daily_weather_notification">pref_daily_weather_notification</string>
    <string name="weather_same_as_yesterday">Tak samo jak wczoraj</string>
    <string name="weather_worse_than_yesterday">Gorzej niż wczoraj</string>
    <string name="weather_better_than_yesterday">Lepiej niż wczoraj</string>
    <string name="todays_forecast">Dzisiejsza prognoza</string>
    <string name="battery_usage">%s użycie baterii</string>
    <string name="service_update_frequency">Aktualizacje co %s</string>
    <string name="always_on">Zawsze włączone</string>
    <string name="no_temperature_history">Brak historii temperatury</string>
    <string name="no_gps_signal">Brak sygnału GPS</string>
    <string name="low_tide">Niski przypływ</string>
    <string name="high_tide">Wysoki przypływ</string>
    <string name="tides">Pływy (funkcja eksperymentalna)</string>
    <string name="right_quick_action">Prawa szybka akcja</string>
    <string name="left_quick_action">Lewa szybka akcja</string>
    <string name="guide_light_meter_description">Jak określić odległość wiązki światła z latarek</string>
    <string name="guide_light_meter_title">Określ skuteczność latarki</string>
    <string name="quick_action_none">Brak</string>
    <string name="date_not_set">Data nieustawiona</string>
    <string name="time_not_set">Czas nieustawiony</string>
    <string name="tool_light_meter_description">Zmierz odległość wiązki światła latarki</string>
    <string name="tool_light_meter_title">Światłomierz</string>
    <string name="beam_distance">%s odległość wiązki</string>
    <string name="pref_daily_weather_time_title">Czas codziennej prognozy pogody</string>
    <string name="weather_same_as_today">Taka sama jak dzisiaj</string>
    <string name="weather_worse_than_today">Gorsza niż dzisiaj</string>
    <string name="weather_better_than_today">Lepsza niż dzisiaj</string>
    <string name="tomorrows_forecast">Jutrzejsza prognoza</string>
<<<<<<< HEAD
    <string name="experimental_features">Pływy i szum biały</string>
=======
    <string name="pref_daily_weather_time">pref_daily_weather_time</string>
    <string name="pref_daily_weather_time_holder">pref_daily_weather_time_holder</string>
    <string name="experimental_features">Pływy, drogomierz i szum biały</string>
>>>>>>> 286957f1
    <string name="tide_calibration_instructions">Ustaw czas przypływu w pobliżu, najlepiej w dniu nowiu lub pełni księżyca. Można go uzyskać online lub za pośrednictwem drukowanych tabel pływów. Pływy pokazane w Trail Sense mogą się różnić nawet o dwie godziny, co jest wystarczająco dobre dla odniesienia, ale nie można na nich polegać.</string>
    <string name="tide_high_short">Wysoki</string>
    <string name="tide_low_short">Niski</string>
    <string name="battery_power_ac">AC</string>
    <string name="low">Niskie</string>
    <string name="moderate">Umiarkowane</string>
    <string name="high">Wysokie</string>
    <string name="speedometer">Prędkościomierz</string>
    <string name="speedometer_average">Średnia (z funkcji Backtrack)</string>
    <string name="speedometer_real_time">Czas rzeczywisty</string>
    <string name="screen_flashlight">Ekran</string>
    <string name="tide_calibration">Kalibracja pływów</string>
    <string name="half_tide">Połowa przypływu</string>
    <string name="beacon_export_error">Nie udało się wyeksportować punktów</string>
    <string name="beacons_exported">%d punktów wyeksportowano</string>
    <string name="turn_off">Wyłącz</string>
    <string name="tool_speedometer_odometer_title">Prędkościomierz / Drogomierz</string>
    <string name="value_average">%s średnia</string>
    <string name="value_since_time">%s od %s</string>
<<<<<<< HEAD
=======
    <string name="tool_speedometer_odometer">tool_speedometer_odometer</string>
    <string name="saltwater_switch">Czy to słona woda\?</string>
    <string name="distance_away_not_set">odległość nie jest ustawiona</string>
    <string name="distance_away">Odległość od</string>
    <string name="your_height">Twój wzrost</string>
>>>>>>> 286957f1
</resources><|MERGE_RESOLUTION|>--- conflicted
+++ resolved
@@ -731,13 +731,7 @@
     <string name="weather_worse_than_today">Gorsza niż dzisiaj</string>
     <string name="weather_better_than_today">Lepsza niż dzisiaj</string>
     <string name="tomorrows_forecast">Jutrzejsza prognoza</string>
-<<<<<<< HEAD
-    <string name="experimental_features">Pływy i szum biały</string>
-=======
-    <string name="pref_daily_weather_time">pref_daily_weather_time</string>
-    <string name="pref_daily_weather_time_holder">pref_daily_weather_time_holder</string>
     <string name="experimental_features">Pływy, drogomierz i szum biały</string>
->>>>>>> 286957f1
     <string name="tide_calibration_instructions">Ustaw czas przypływu w pobliżu, najlepiej w dniu nowiu lub pełni księżyca. Można go uzyskać online lub za pośrednictwem drukowanych tabel pływów. Pływy pokazane w Trail Sense mogą się różnić nawet o dwie godziny, co jest wystarczająco dobre dla odniesienia, ale nie można na nich polegać.</string>
     <string name="tide_high_short">Wysoki</string>
     <string name="tide_low_short">Niski</string>
@@ -757,12 +751,8 @@
     <string name="tool_speedometer_odometer_title">Prędkościomierz / Drogomierz</string>
     <string name="value_average">%s średnia</string>
     <string name="value_since_time">%s od %s</string>
-<<<<<<< HEAD
-=======
-    <string name="tool_speedometer_odometer">tool_speedometer_odometer</string>
     <string name="saltwater_switch">Czy to słona woda\?</string>
     <string name="distance_away_not_set">odległość nie jest ustawiona</string>
     <string name="distance_away">Odległość od</string>
     <string name="your_height">Twój wzrost</string>
->>>>>>> 286957f1
 </resources>