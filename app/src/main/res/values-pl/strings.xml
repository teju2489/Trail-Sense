--- conflicted
+++ resolved
@@ -708,10 +708,7 @@
     <string name="location_disabled">Lokalizacja jest wyłączona</string>
     <string name="gps_cache">Pamięć podręczna GPS</string>
     <string name="gps_stale">Nieaktualny</string>
-<<<<<<< HEAD
-=======
     <string name="pref_daily_weather_notification_desc">Wysyłane codziennie rano około 9:00</string>
->>>>>>> 75f413fc
     <string name="pref_daily_weather_notification_title">Codzienne powiadomienia o pogodzie</string>
     <string name="pref_daily_weather_notification">pref_daily_weather_notification</string>
     <string name="weather_same_as_yesterday">Tak samo jak wczoraj</string>
