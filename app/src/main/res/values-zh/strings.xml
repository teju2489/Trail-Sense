--- conflicted
+++ resolved
@@ -695,12 +695,7 @@
     <string name="beam_distance">%s 光柱距离</string>
     <string name="candela_format">%s cd</string>
     <string name="lux_format">%s lx</string>
-<<<<<<< HEAD
-    <string name="distance_from_flashlight">离手电筒的距离</string>
-=======
     <string name="distance_from_flashlight">从手机到手电筒的距离</string>
-    <string name="tool_light_meter">tool_light_meter</string>
->>>>>>> 57510224
     <string name="beacon_export_error">无法导出信标</string>
     <string name="beacons_exported">导出了 %d 个信标</string>
     <string name="pref_backtrack_save_cell_summary">在航点记录电池信号。 不使用互联网。</string>
