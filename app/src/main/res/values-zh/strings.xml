--- conflicted
+++ resolved
@@ -100,12 +100,7 @@
     <string name="celsius">摄氏度</string>
     <string name="fahrenheit">华氏度</string>
     <string name="pref_coordinate_format_title">坐标格式</string>
-<<<<<<< HEAD
-    <string name="set_inclination_instructions">轻按任意位置以锁定/解锁</string>
-=======
-    <string name="estimated_height">预计的高度</string>
     <string name="set_inclination_instructions">点击或按住任意位置以锁定/解锁</string>
->>>>>>> 40dce27e
     <string name="clinometer_rotate_device">将您的手机垂直放置以测量倾斜角</string>
     <string name="tool_clinometer_summary">预估雪崩风险与物体高度</string>
     <string name="clinometer_title">测斜仪</string>
