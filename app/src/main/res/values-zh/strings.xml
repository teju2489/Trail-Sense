<?xml version="1.0" encoding="utf-8"?>
<resources>
    <string name="navigation">导航</string>
    <string name="weather">天气</string>
    <string name="settings">设定值</string>
    <string name="create_beacon_title">下降信标</string>
    <string name="beacon_name_hint">名称</string>
    <string name="beacon_list_title">选择信标</string>
    <string name="dialog_ok">好</string>
    <string name="delete_beacon">删除信标</string>
    <string name="dialog_cancel">取消</string>
    <string name="astronomy">天文学</string>
    <string name="sunrise_label">日出</string>
    <string name="sunset_label">日落</string>
    <string name="until_sunset_label">直到日落</string>
    <string name="pref_use_true_north_title">真北</string>
    <string name="pref_use_sea_level_pressure_title">海平面压力</string>
    <string name="pref_units_header">一般</string>
    <string name="pref_distance_units_title">距离</string>
    <string name="pref_pressure_units_title">压力</string>
    <string name="pref_send_storm_alerts_title">风暴警报</string>
    <string name="pref_use_24_hour_title">使用24小时制</string>
    <string name="pref_sun_time_mode_title">日出/日落时间</string>
    <string name="weather_improving_fast">很快改进</string>
    <string name="weather_improving_slow">很快改善</string>
    <string name="weather_worsening_slow">很快恶化</string>
    <string name="weather_worsening_fast">很快恶化</string>
    <string name="weather_storm_incoming">暴风雨来袭</string>
    <string name="weather_not_changing">不会很快改变</string>
    <string name="forecast_improving">以后可能会改善</string>
    <string name="forecast_worsening">以后可能会恶化</string>
    <string name="no_beacons">没有信标</string>
    <string name="continue_button">继续</string>
    <string name="moon_rise">月出</string>
    <string name="moon_set">月落</string>
    <string name="stop_monitoring">停止</string>
    <string name="pref_compass_filter_amt_title">指南针平滑</string>
    <string name="pref_compass_filter_amt_summary">高值可以减少噪音</string>
    <string name="pref_theme_title">主题</string>
    <string name="pref_use_legacy_compass_title">使用旧式指南针</string>
    <string name="pref_use_legacy_compass_summary">可能解决指南针问题</string>
    <string name="pref_display_multi_beacons_title">显示附近的信标</string>
    <string name="pref_storm_alert_sensitivity_title">风暴敏感性</string>
    <string name="pref_show_sun_moon_compass_title">在指南针上显示太阳/月亮</string>
    <string name="pref_show_linear_compass_title">显示线性罗盘</string>
    <string name="pref_show_linear_compass_summary">当手机垂直时</string>
    <plurals name="last_hours">
        <item quantity="other">持续 %d 小时</item>
    </plurals>
    <plurals name="last_minutes">
        <item quantity="other">持续 %d 分钟</item>
    </plurals>
    <string name="meters">仪表</string>
    <string name="feet_miles">英尺/英里</string>
    <string name="units_hpa">压力</string>
    <string name="units_inhg">汞</string>
    <string name="units_mbar">毫巴</string>
    <string name="units_psi">PSI</string>
    <string name="theme_light">明亮</string>
    <string name="theme_dark">暗黑</string>
    <string name="theme_black">黑色</string>
    <string name="theme_system">系统</string>
    <string name="gps">全球定位系统</string>
    <string name="sun_actual">实际时间</string>
    <string name="sun_civil">暮光之城</string>
    <string name="sun_nautical">航海暮光之城</string>
    <string name="sun_astronomical">天文暮光</string>
    <string name="today">今天</string>
    <string name="tomorrow">明天</string>
    <string name="yesterday">昨天</string>
    <string name="pressure_tendency_indicator_alt">压力趋势指示器</string>
    <string name="pressure_48_hours">四十八小时</string>
    <string name="pressure_24_hours">二十四小时</string>
    <string name="pressure_12_hours">十二小时</string>
    <string name="pressure_4_hours">四个小时</string>
    <string name="pref_pressure_history_title">压力历史</string>
    <string name="altimeter_mode_override">从不</string>
    <string name="altimeter_mode_gps_barometer">GPS + 气压表</string>
    <string name="altimeter_mode_barometer">气压表</string>
    <string name="altimeter_mode_gps">GPS</string>
    <string name="pref_altitude_override_sea_level_title">使用已知的海平面气压</string>
    <string name="pref_altitude_override_sea_level_dialog_title">输入海平面气压</string>
    <string name="pref_altitude_override_sea_level_dialog_msg">以百帕为单位输入现在海平面的气压</string>
    <string name="altitude">海拔</string>
    <string name="pref_altimeter_calibration_title">高度表</string>
    <string name="request_permission">请求权限</string>
    <string name="pref_auto_location_title">自动调整位置</string>
    <string name="gps_location">位置</string>
    <string name="compass_accuracy_improved">指南针的精确度提升至 %s</string>
    <string name="compass_reported_accuracy">报告的准确度： %s</string>
    <string name="calibrate_compass_on_navigate_dialog_content">将你的手机以 8 字形旋转几次，完成后轻触 %s 。
\n
\n该警告可在应用设定内停用。</string>
    <string name="calibrate_compass_dialog_content">将你的手机以 8 字形旋转几次，完成后轻触 %s 。</string>
    <string name="calibrate_compass_dialog_title">校准指南针</string>
    <string name="pref_calibrate_compass_btn_title">校准</string>
    <string name="pref_auto_declination_summary">基于你现在的位置</string>
    <string name="compass_azimuth">方位角</string>
    <string name="compass_auto_declination">自动调整磁偏角</string>
    <string name="pref_ruler_calibration_title">刻度尺比例</string>
    <string name="pref_ruler_calibration_summary">"校准方式：
\n-  设置该值为1
\n-  用标准刻度尺测量，观察在标准刻度尺上的一个单位相当于 Trail Sense 刻度尺上的多少个单位
\n-  在此处汇报测量的值。"</string>
    <string name="pref_compass_sensor_title">指南针</string>
    <string name="pref_category_sensors_title">传感器</string>
    <string name="pref_temperature_units_title">温度</string>
    <string name="celsius">摄氏度</string>
    <string name="fahrenheit">华氏度</string>
    <string name="pref_coordinate_format_title">坐标格式</string>
    <string name="experimental_tools_title">实验性功能</string>
    <string name="pref_general_header">一般</string>
    <string name="estimated_height">预计的高度</string>
    <string name="set_inclination_instructions">轻触任何地方以设定/复位倾斜角度</string>
    <string name="inclinometer_rotate_device">将您的手机垂直放置以测量倾斜角</string>
    <string name="avalanche_risk_high">高雪崩风险</string>
    <string name="avalanche_risk_med">中度雪崩风险</string>
    <string name="avalanche_risk_low">低雪崩风险</string>
    <string name="tool_inclinometer_summary">预估雪崩风险与物体高度</string>
    <string name="inclinometer_title">测斜仪</string>
    <string name="trail_sense_maps">离线地图</string>
    <string name="sun_dusk">黄昏</string>
    <string name="sun_dawn">黎明</string>
    <string name="moon_illumination">月光亮度</string>
    <string name="moon_phase">月相</string>
    <string name="solar_noon">太阳达到白天最高点</string>
    <string name="tide_spring">涨潮</string>
    <string name="tide_neap">小潮</string>
    <string name="tidal_range">潮汐变化范围</string>
    <string name="sunset_alert_channel_title">日落警告</string>
    <string name="sunset_alert_channel_description">日落警告</string>
    <string name="sunset_alert_notification_text">太阳将于 %s 落下</string>
    <string name="sunset_alert_notification_title">太阳即将落下</string>
    <string name="waxing_crescent">残月</string>
    <string name="waning_crescent">眉月</string>
    <string name="first_quarter">上弦月</string>
    <string name="waxing_gibbous">盈凸月</string>
    <string name="full_moon">满月</string>
    <string name="waning_gibbous">亏凸月</string>
    <string name="third_quarter">下弦月</string>
    <string name="new_moon">新月</string>
    <string name="until_sun_time">直到 %s</string>
    <string name="sun_up_no_set">已日出</string>
    <string name="sun_down_no_set">已日落</string>
    <string name="sun_does_not_rise">还未升起</string>
    <string name="sun_does_not_set">还未落下</string>
    <string name="temperature_disclaimer">显示的温度可能因手机发热而偏高。</string>
    <string name="heat_alert_frostbite_danger_title">体温过低危险</string>
    <string name="heat_alert_frostbite_warning_title">体温过低警告</string>
    <string name="heat_alert_frostbite_caution_title">体温过低警告</string>
    <string name="heat_alert_normal_title">无温度警告</string>
    <string name="heat_alert_heat_caution_title">高温注意</string>
    <string name="heat_alert_heat_warning_title">高温警告</string>
    <string name="heat_alert_heat_alert_title">高温警报</string>
    <string name="heat_alert_heat_message">中暑虚脱/中风风险。请保持水分充足，呆在室内或阴凉处，限制活动，并注意中暑或中风的迹象。</string>
    <string name="heat_alert_frostbite_message">存在低体温症/冻伤风险。请确保水分充足，穿着暖和并且限制暴露的皮肤，并注意低体温症或冻伤的迹象。</string>
    <string name="heat_alert_heat_danger_title">酷热威胁</string>
    <string name="dew_point">露点 %s</string>
    <string name="no_humidity_data">无湿度数据</string>
    <string name="humidity_format">%.0f%% 湿度</string>
    <string name="weather_notification_desc_format">%s · %s (%s)</string>
    <string name="notification_monitoring_weather">后台监测天气</string>
    <string name="notification_storm_alert_title">暴风雨警报</string>
    <string name="notification_storm_alert_text">一场暴风雨可能正在逼近</string>
    <string name="notification_storm_alert_channel_desc">暴风雨警报</string>
    <string name="notification_storm_alert_channel_name">警报</string>
    <string name="units_inhg_short">英寸汞柱</string>
    <string name="beacon_elevation_hint_feet">海拔英尺数（可选）</string>
    <string name="accuracy_distance_unknown">\?</string>
    <string name="beacon_elevation_hint_meters">海拔米数（可选）</string>
    <string name="beacon_comment">备注（可选）</string>
    <string name="beacon_invalid_elevation">无效的海拔</string>
    <string name="beacon_invalid_name">无效的名称</string>
    <string name="share_action_geo">地图</string>
    <string name="share_action_copy">复制</string>
    <string name="share_action_send">发送</string>
    <plurals name="beacon_group_summary">
        <item quantity="other">%d 个信标</item>
    </plurals>
    <string name="edit_beacon">编辑信标</string>
    <string name="eta">还有 ~%s 远</string>
    <string name="sos">紧急求救信号</string>
    <string name="tap_to_turn_off">轻触以关闭</string>
    <string name="flashlight_title">手电筒</string>
    <string name="accuracy_info">"GPS：到室外天空未被遮挡的地方。
\n    %s 的实际位置
\n    %s 的实际海拔
\n    %s 颗卫星
\n
\n指南针:以8字形旋转手机，并远离金属。"</string>
    <string name="accuracy_info_title">提高传感器精确度的小提示</string>
    <string name="unknown">未知</string>
    <string name="degree_format">%.0f°</string>
    <string name="direction_south_west">西南</string>
    <string name="direction_north_west">西北</string>
    <string name="direction_south_east">东南</string>
    <string name="direction_north_east">东北</string>
    <string name="direction_west">西</string>
    <string name="direction_east">东</string>
    <string name="direction_south">南</string>
    <string name="direction_north">北</string>
    <string name="duration_hour_minute_format">%d 小时 %d 分钟</string>
    <string name="duration_minute_format">%d 分钟</string>
    <string name="duration_hour_format">%d 小时</string>
    <string name="kilometers_format">%.2f 公里</string>
    <string name="meters_format">%.0f 米</string>
    <string name="nautical_miles_format">%.2f 海里</string>
    <string name="miles_format">%.2f 英里</string>
    <string name="feet_format">%.0f 英尺</string>
    <string name="disclaimer_message_content">Trail Sense 是一个可用于生存情况下的工具，但你不能仅仅依赖它。请验证它的准确性，尽可能规避危险，保持镇静，并利用好常识。</string>
    <string name="disclaimer_message_title">免责声明</string>
    <string name="dialog_deny">不，谢谢</string>
    <string name="dialog_grant">更新设置</string>
    <string name="access_background_location_rationale">Trail Sense在后台使用位置数据。它用于在天气监测中校正海平面压力，并提供更准确的日落警报。[查看隐私政策] （https://kylecorry.com/Trail-Sense/privacy_policy.html）</string>
    <string name="access_background_location">更新位置设置</string>
    <string name="copied_to_clipboard_toast">已复制到剪贴板</string>
    <string name="tools">工具</string>
    <string name="barometer_thermometer">气压计和温度计</string>
    <string name="pref_barometer_pressure_title">气压</string>
    <string name="pref_altimeter_calibration_mode_title">自动校准</string>
    <string name="calibration_mode_barometer_alert_msg">将气压计用作海拔计可能降低天气预报准确性。</string>
    <string name="kilometers_per_hour_format">%.1f 千米/时</string>
    <string name="sun_moon_compass_when_up">升起时</string>
    <string name="pref_max_beacon_distance_title">附近的信标半径</string>
    <string name="water_boil_timer_done_title">水已开</string>
    <string name="unit_feet">英尺</string>
    <string name="metal_detector_disclaimer">只检测磁性金属 （如铁）</string>
    <string name="metal_detector_calibrate">校准</string>
    <string name="tool_metal_detector_title">金属探测器</string>
    <string name="threshold">阈值</string>
    <string name="magnetic_field_format">%.0f 微特斯拉</string>
    <string name="metal_detected">检测到金属</string>
    <string name="clock_sync_time_settings">打开时间设置？</string>
    <string name="clock_sync_instructions">通知到来时，将时间设置为 %s</string>
    <string name="clock_sync_notification">时钟同步 - %s</string>
    <string name="notification_channel_clock_sync_description">将你的时钟与 GPS 时间同步的通知</string>
    <string name="notification_channel_clock_sync">时钟同步</string>
    <string name="pip_notification_scheduled">已经安排了对 %s 的通知</string>
    <string name="pip_button">更新系统时间</string>
    <string name="beacon_2">信标 2</string>
    <string name="beacon_1">信标 1</string>
    <string name="could_not_triangulate">无法进行三角定位</string>
    <string name="triangulate_mark_beacon">标记</string>
    <string name="tool_triangulate_summary">在没有GPS的情况下确定你的位置</string>
    <string name="tool_triangulate_title">三角定位</string>
    <string name="tool_category_signaling">信号传递</string>
    <string name="tool_category_other">其他</string>
    <string name="tool_category_location">位置</string>
    <string name="tool_category_angles">角度</string>
    <string name="tool_category_time">时间</string>
    <string name="tool_category_power">能源</string>
    <string name="tool_category_distance">距离</string>
    <string name="battery_health">健康状况：%s</string>
    <string name="battery_health_over_voltage">过电压</string>
    <string name="battery_health_overheat">过热</string>
    <string name="battery_health_good">良好</string>
    <string name="battery_health_dead">死</string>
    <string name="battery_health_cold">冷</string>
    <string name="tool_battery_title">电池</string>
    <string name="strobe_warning_content">频闪功能包含闪烁的灯光，这可能对一些用户是危险的。</string>
    <string name="strobe_warning_title">闪烁的灯光</string>
    <string name="clock_waiting_for_gps">正从 GPS 更新时间 …</string>
    <string name="water_purification_step_3">启动计时器</string>
    <string name="water_purification_step_2">将水煮沸</string>
    <string name="water_purification_step_1">过滤水</string>
    <string name="three">3</string>
    <string name="two">2</string>
    <string name="one">1</string>
    <string name="tool_ruler_title">尺子</string>
    <string name="precise_inches_format">%s 英寸</string>
    <string name="precise_centimeters_format">%s 厘米</string>
    <string name="tool_lightning_title">雷击距离</string>
    <string name="tool_lightning_description">测量距离雷击的距离</string>
    <string name="reset">重置</string>
    <string name="thunder">雷</string>
    <string name="lightning">闪电</string>
    <string name="utc_format">协调世界时 (UTC) %s</string>
    <string name="tool_clock_title">时钟</string>
    <string name="flashlight_strobe">频闪闪光灯</string>
    <string name="pref_sensor_details_title">传感器详情</string>
    <string name="tool_boil_title">水沸腾计时器</string>
    <string name="tool_boil_summary">判断水何时可以饮用</string>
    <string name="boil_start">开始</string>
    <plurals name="water_boil_timer_content">
        <item quantity="other">距离可饮用还剩 %d 秒</item>
    </plurals>
    <string name="water_boil_timer_done_content">你的水现在可以饮用了</string>
    <string name="water_boil_timer_title">水沸计时器</string>
    <string name="water_boil_timer_channel_description">水在沸腾</string>
    <string name="water_boil_timer_channel">水沸腾计时器</string>
    <string name="solar_panel_instructions">要开始，请把你的手机放在太阳能电池板的面上。</string>
    <string name="solar_align_now">立刻</string>
    <string name="tool_solar_panel_title">太阳能电池板对准器</string>
    <string name="tool_solar_panel_summary">放置太阳能电池板以获得最优的电力生产</string>
    <string name="pref_privacy_policy_title">隐私政策</string>
    <string name="guide_recommended_apps_description">对生存状况的有用应用程序</string>
    <string name="guide_recommended_apps">推荐的应用</string>
    <string name="unit_nautical_miles">海里</string>
    <string name="unit_miles">英里</string>
    <string name="unit_kilometers">千米</string>
    <string name="unit_meters">米</string>
    <string name="distance_to">终点</string>
    <string name="distance_from">起点</string>
    <string name="distance_hint">距离</string>
    <string name="tool_distance_convert_title">距离转换器</string>
    <string name="inventory_empty_text">无物品</string>
    <string name="action_inventory_delete_all_confirm">删除所有库存物品吗？</string>
    <string name="action_inventory_delete_all">删除全部</string>
    <string name="tool_whistle_title">哨子</string>
    <string name="max_depth">最大值：%s</string>
    <string name="cliff_height_guide_description">如何预测悬崖或瀑布的高度</string>
    <string name="cliff_height_guide">预估悬崖高度</string>
    <string name="tool_cliff_height_disclaimer">只在安全的情况下才使用此工具，并确保检查悬崖下有什么，以避免受伤。请参见用户指南。</string>
    <string name="tool_cliff_height_description">测量悬崖或瀑布的高度</string>
    <string name="tool_cliff_height_title">悬崖高度</string>
    <string name="toast_destination_bearing_set">已设定目的地方位</string>
    <string name="object_height_guide_description">如何预测物体高度</string>
    <string name="object_height_guide">预测物体高度</string>
    <string name="guide_avalanche_risk">雪崩风险预测</string>
    <string name="guide_avalanche_description">如何确定雪崩风险</string>
    <string name="item_amount_hint">数量</string>
    <string name="item_name_hint">名称</string>
    <string name="depth_disclaimer">如果可能请保持在安全的潜水距离内。使用本软件测量水深，风险自负。
\n
\n不要在没有防水外壳的情况下使用，如果可能请保持在安全的潜水距离内。</string>
    <string name="tool_depth_summary">确定水深</string>
    <string name="tool_depth_title">深度</string>
    <string name="tool_inventory_summary">记录手头物品的动向</string>
    <string name="category_natural">自然</string>
    <string name="category_safety">安全</string>
    <string name="category_shelter">庇护所</string>
    <string name="category_fire">火</string>
    <string name="category_medical">医药</string>
    <string name="category_clothing">着装</string>
    <string name="category_hydration">水和作用</string>
    <string name="category_food">食物</string>
    <string name="category_other">其他</string>
    <string name="pref_sea_level_pressure_change_thresh_title">旅行气压变更阈值</string>
    <string name="pref_barometer_altitude_change_title">旅行高度变更阈值</string>
    <string name="beacon_action_view_details">查看详情</string>
    <string name="tool_bubble_level_summary">确定表面是否平坦</string>
    <string name="pressure_tendency_format_2">%s / 3h</string>
    <string name="tool_bubble_level_title">气泡水平仪</string>
    <string name="pressure_tendency_format">%s %s / 3h</string>
    <string name="guide_weather_prediction_description">如何使用 Trail Sense 预测天气</string>
    <string name="guide_weather_prediction_title">天气预测</string>
    <string name="guide_beacons_description">如何使用信标进行导航</string>
    <string name="guide_beacons_title">信标</string>
    <string name="guide_conserving_battery_description">使用 Trail Sense 时节电</string>
    <string name="guide_conserving_battery_title">节约电池</string>
    <string name="pref_category_tabs">标签</string>
    <string name="navigation_nearby_category">附近</string>
    <string name="forecasts_category">预测</string>
    <string name="advanced_settings_category">高级设置</string>
    <string name="tap_sun_moon_hint">点按太阳或月亮了解位置详情</string>
    <string name="sun_and_moon_position_details">太阳
\n\t高度: %s
\n\t方位: %s
\n
\n月亮
\n\t高度: %s
\n\t方位: %s</string>
    <string name="sun_and_moon">太阳 &amp; 月亮位置</string>
    <string name="pref_sea_level_require_dwell_title">忽略快速高度变化</string>
    <string name="pref_sea_level_require_dwell_summary">只有当高度至少一小时没有变化时才显示读数。提高预报的可靠性。</string>
    <string name="weather_update_notification_channel_desc">后台天气更新</string>
    <string name="weather_update_notification_channel">天气更新</string>
    <string name="beacon_group_spinner_title">群组</string>
    <string name="no_group">无群组</string>
    <string name="beacon_group_name_hint">名称</string>
    <string name="beacon_create_group">群组</string>
    <string name="beacon_create_beacon">信标</string>
    <string name="beacon_create">创建</string>
    <string name="edit_beacon_group">编辑群组</string>
    <string name="delete_beacon_group_message">%s 及其所有信标都将被删除。</string>
    <string name="delete_beacon_group">删除群组</string>
    <string name="tool_user_guide_summary">一份如何使用 Trail Sense 的指南</string>
    <string name="tool_user_guide_title">用户指南</string>
    <string name="error_occurred_message">Trail Sense 遇到了一个错误将关闭。请给开发者发邮件修复这个问题。</string>
    <string name="error_occurred">发生一个错误</string>
    <string name="pref_email_title">给开发者发邮件</string>
    <string name="pref_github_title">GitHub</string>
    <string name="pref_app_version_title">版本</string>
    <string name="pref_category_about">关于</string>
    <string name="pref_open_source_licenses_title">许可证</string>
    <string name="pref_sunset_alert_time_title">日落警告时间</string>
    <string name="pref_sunset_alerts_title">日落警告</string>
    <string name="update_60_minutes">1 小时</string>
    <string name="update_45_minutes">45 分钟</string>
    <string name="update_30_minutes">30 分钟</string>
    <string name="update_15_minutes">15 分钟</string>
    <string name="update_180_minutes">3 小时</string>
    <string name="update_150_minutes">2.5 小时</string>
    <string name="update_120_minutes">2 小时</string>
    <string name="update_90_minutes">1.5 小时</string>
    <string name="pref_center_sun_and_moon_title">保持太阳/月亮居中</string>
    <string name="sun_moon_compass_never">从不</string>
    <string name="sun_moon_compass_always">始终</string>
    <string name="pref_weather_update_frequency_title">天气更新频率</string>
    <string name="pref_show_pressure_in_notification_title">在通知中显示气压</string>
    <string name="pref_show_weather_notification_title">显示天气通知</string>
    <string name="storm_sensitivity_high_in">高 （0089 英寸 / 3h）</string>
    <string name="storm_sensitivity_med_in">中等 （0.133 英寸 / 3h）</string>
    <string name="storm_sensitivity_low_in">低 （0.177 英尺 / 3h）</string>
    <string name="storm_sensitivity_high_psi">高 （0.044 磅每平方英寸 / 3h）</string>
    <string name="storm_sensitivity_med_psi">中等 （0.065 磅每平方英寸 / 3h）</string>
    <string name="storm_sensitivity_low_psi">低 （0.087 磅每平方英尺 / 3h）</string>
    <string name="storm_sensitivity_high_mbar">高 （3 豪巴 / 3h）</string>
    <string name="storm_sensitivity_med_mbar">中等 （4.5 豪巴 / 3h）</string>
    <string name="storm_sensitivity_low_mbar">低 （3 豪巴 / 3h）</string>
    <string name="storm_sensitivity_high_hpa">高 （3 百帕 / 3h）</string>
    <string name="storm_sensitivity_med_hpa">中等 （4.5 百帕 / 3h）</string>
    <string name="storm_sensitivity_low_hpa">低 （6 百帕 / 3h）</string>
    <string name="forecast_sensitivity_high_in">高 （0.015 英寸 / 3h）</string>
    <string name="forecast_sensitivity_med_in">中等 （0.044 英寸 / 3h）</string>
    <string name="forecast_sensitivity_low_in">低 （0.074 英寸 / 3h ）</string>
    <string name="forecast_sensitivity_high_psi">高 （0.007 磅每平方英寸 / 3h）</string>
    <string name="forecast_sensitivity_med_psi">中等 （0.022 磅每平方英寸 / 3h）</string>
    <string name="forecast_sensitivity_low_psi">低 （0.036 磅每平方英寸 / 3h）</string>
    <string name="forecast_sensitivity_high_mbar">高 （0.5 豪巴/ 3h）</string>
    <string name="forecast_sensitivity_med_mbar">中等 （1.5 豪巴 / 3h）</string>
    <string name="forecast_sensitivity_low_mbar">低 （2.5 豪巴 / 3h）</string>
    <string name="forecast_sensitivity_high_hpa">高 （0.5 百帕 / 3h）</string>
    <string name="forecast_sensitivity_med_hpa">中等 （1.5 百帕 / 3h）</string>
    <string name="forecast_sensitivity_low_hpa">低 （2.5 百帕 / 3h）</string>
    <string name="pref_forecast_sensitivity_title">预报敏感度</string>
    <string name="pref_monitor_weather_title">监测天气</string>
    <string name="pref_monitor_weather_summary">在后台</string>
    <string name="pref_show_calibrate_on_navigate_dialog_title">导航前矫正</string>
    <string name="pref_display_multi_beacons_summary">在指南针上显示最近的信标</string>
    <string name="pref_num_visible_beacons_title">附近的信标</string>
    <string name="pref_temperature_holder_title">温度</string>
    <string name="pref_sea_level_use_rapid_summary">在海平面压力转换中使用快速压力变化</string>
    <string name="pref_sea_level_use_rapid_title">将快速压力变化考虑在内</string>
    <string name="pref_adjust_for_temperature_summary">使用海平面压力转换中的温度</string>
    <string name="pref_adjust_for_temperature_title">将温度考虑在内</string>
    <string name="calibration_mode_barometer_alert_title">气压计</string>
    <string name="pref_altitude_offsets_summary">纠正GPS高度到平均海拔高度</string>
    <string name="altitude_override_updated_toast">海拔覆盖已更新</string>
    <string name="pref_altitude_override_title">海拔覆盖</string>
    <string name="action_inventory">库存</string>
    <string name="altitude_from_pressure">从气压计设置覆盖</string>
    <string name="altitude_from_gps">从 GPS 设置覆盖</string>
    <string name="add_elevation_offsets">使用平均海平面以上 (AMSL) 海拔</string>
    <string name="declination_override_updated_toast">赤纬覆盖已更新</string>
    <string name="compass_declination_override">赤纬覆盖</string>
    <string name="compass_from_gps">从 GPS 设置覆盖</string>
    <string name="coordinate_format_decimal_degrees">十进位度数</string>
    <string name="edit_item_title">编辑项目</string>
    <string name="create_item_title">创建项目</string>
    <string name="dialog_item_subtract">减去</string>
    <string name="dialog_item_amount">数量</string>
    <string name="dialog_item_add">添加</string>
    <string name="spinner_category_prompt">类别</string>
    <string name="action_item_edit">编辑</string>
    <string name="action_item_delete">删除</string>
    <string name="action_item_subtract">减去</string>
    <string name="action_item_add">添加</string>
    <string name="lunar_noon">月亮升到晚上的最高点</string>
    <string name="tide_normal">正常</string>
    <string name="temp_c_format">%.0f 摄氏度</string>
    <string name="temp_f_format">%.0f 华氏度</string>
    <string name="pressure_reading_time_ago">%s - %s 前</string>
    <string name="pressure_setpoint_format">设定: %s - %s 前</string>
    <string name="pressure_format">%s %s</string>
    <string name="accuracy_distance_format">± %s</string>
    <string name="dash">-</string>
    <string name="discharging_fast">快速放电 (%s)</string>
    <string name="discharging_slow">缓慢放电 (%s)</string>
    <string name="charging_slow">缓慢充电 (%s)</string>
    <string name="charging_fast">快速充电 (%s)</string>
    <string name="current_format">%.0f 毫安</string>
    <string name="battery_capacity_format">%.2f 毫安时</string>
    <string name="percent_format">%d%%</string>
    <string name="elevation_diff_format">%s%s</string>
    <string name="decrease">-</string>
    <string name="increase">+</string>
    <string name="miles_per_hour_format">%.1f 英里/时</string>
    <string name="depth_meters_format">%.2f 米深</string>
    <string name="depth_feet_format">%.1f 英尺深</string>
    <string name="precise_kilometers_format">%s 千米</string>
    <string name="precise_meters_format">%s 米</string>
    <string name="precise_nautical_miles_format">%s 海里</string>
    <string name="precise_miles_format">%s 英里</string>
    <string name="precise_feet_format">%s 英尺</string>
    <string name="min_temp_uncalibrated">最低手机温度（未校准）</string>
    <string name="min_temp_calibrated">最低环境温度（已校准）</string>
    <string name="max_temp_uncalibrated">最高手机温度（未校准）</string>
    <string name="max_temp_calibrated">最高环境温度 （已校准）</string>
    <string name="map_scale_verbal">口头</string>
    <string name="map_scale_ratio">比例</string>
    <string name="map_scale_title">地图比例尺</string>
    <string name="tool_white_noise_summary">帮助你入睡</string>
    <string name="tool_white_noise_title">白噪音</string>
    <string name="map_fractional_separator">:</string>
    <string name="map_distance">地图：%s</string>
    <string name="unit_inches">英寸</string>
    <string name="unit_centimeters">厘米</string>
    <string name="freezing_temperatures_description">如果被放在外面，水会结冰，且雨可能会变成雪</string>
    <string name="freezing_temperatures_warning">冻结温度</string>
    <string name="bubble_level_angles">X: %s
\nY: %s</string>
    <string name="note_content_hint">内容</string>
    <string name="note_title_hint">标题</string>
    <string name="tool_notes_title">附注</string>
    <string name="delete_note_title">删除附注？</string>
    <string name="untitled_note">（无标题附注）</string>
    <string name="notes_empty_text">无附注</string>
    <string name="location_override_updated">位置覆盖已更新</string>
    <string name="update_gps_override">更新 GPS 覆盖</string>
    <string name="compass_declination">磁偏角</string>
    <string name="battery_temp">手机电池：%s</string>
    <string name="centimeters_format">%.2f 厘米</string>
    <string name="inches_format">%.2f 英寸</string>
    <string name="bearing">方位</string>
    <string name="backtrack_notification_channel">依照记录的位置历史返回先前位置 （Backtrack）</string>
    <string name="pref_backtrack_frequency_title">Backtrack 间隔</string>
    <string name="pref_backtrack_enabled_summary">记录位置历史</string>
    <string name="waypoint_beacon_title_template">路径点 %s, %s</string>
    <string name="waypoint_time_format">%s, %s</string>
    <string name="tool_backtrack_title">依照记录的位置历史返回先前位置（Backtrack）</string>
    <string name="tool_backtrack_summary">查看位置历史</string>
    <string name="action_waypoint_create_beacon">创建信标</string>
    <string name="waypoint_action_delete">删除</string>
    <string name="waypoints_empty_text">无路径点</string>
    <string name="backtrack_notification_description">放置位置路径点</string>
    <string name="backtrack_notification_channel_description">Backtrack 位置更新</string>
    <string name="guide_location_no_gps_description">在没有GPS信号的情况下，如何找到自己的位置</string>
    <string name="guide_location_no_gps_title">不用 GPS 进行定位</string>
    <string name="guide_create_beacons_description">如何创建信标</string>
    <string name="guide_create_beacons_title">正在创建信标</string>
    <string name="beacon_set_bearing_btn">设定方位（%s）</string>
    <string name="create_at_distance">在远处创建</string>
    <string name="precise_temp_c_format">%s °C</string>
    <string name="precise_temp_f_format">%s °F</string>
    <string name="precise_percent_format">%s%%</string>
    <string name="degree">%s°</string>
    <string name="coordinate_format_utm">通用横轴墨卡托（UTM） 坐标系</string>
    <string name="coordinate_format_degrees_minutes_seconds">度分秒</string>
    <string name="coordinate_format_degrees_decimal_minutes">度十进制分</string>
    <string name="pref_gps_override_title">位置覆盖</string>
    <string name="coordinate_input_invalid_location">无效位置</string>
    <string name="location_input_help">十进制度数 (如， 1.00, -2.00)，度十进制分 (如， 1°23.12\'N, 3°12.1\'W)，度分秒 (如， 1°23\'12.1\"N, 3°12\"1.2\'W)，UTM (如， 03T 12345E 67890N)，MGRS (如， 27PXM 09601 05579)</string>
    <string name="location_input_help_title">支持的位置格式</string>
    <string name="location_input_hint">位置</string>
    <string name="tool_thermometer_title">温度计</string>
    <string name="guide_thermometer_calibration_description">如何校正你的温度计</string>
    <string name="guide_thermometer_calibration_title">温度计校正</string>
    <string name="delete_waypoint_prompt">删除路径点？</string>
    <string name="tool_coordinate_convert_title">坐标转换器</string>
    <string name="low_power_mode_on_message">已开启省电模式，一些功能可能被禁用。</string>
    <string name="pref_low_power_mode_title">省电模式</string>
    <string name="guide_barometer_calibration_description">如何把你的气压计校准到海平面</string>
    <string name="guide_barometer_calibration_title">气压计校准</string>
    <string name="guide_backtrack_description">如何使用 Backtrack</string>
    <string name="charging_wireless">充电中 （%s）</string>
    <string name="battery_power_wireless">无线</string>
    <string name="battery_power_usb">USB</string>
    <string name="battery_power_ac">交流电</string>
    <string name="coordinate_format_mgrs">MGRS（军事格网参考系）坐标</string>
    <string name="how">怎么做</string>
    <string name="compass_calibrate_toast">指南针精度 %s，建议进行校准</string>
    <string name="open_beacon_in_maps">在地图上查看</string>
    <string name="pref_low_power_mode_summary">禁用一些功能来节省电量</string>
    <string name="backtrack_disabled_low_power_toast">节电模式下 Backtrack 功能处于禁用状态</string>
    <string name="dialog_leave">离开</string>
    <string name="unsaved_changes_message">你所做的更改将不被保存。</string>
    <string name="unsaved_changes">未保存的变更</string>
    <string name="cloud_low">低云</string>
    <string name="health">健康</string>
    <string name="cirrus_desc">高且柔软如羽毛。</string>
    <string name="cumulonimbus_desc">深灰色、高大、砧形。</string>
    <string name="cumulus_desc">看起来像蓬松的棉球。</string>
    <string name="stratocumulus_desc">形成薄片的滚动体。</string>
    <string name="stratus_desc">遮住天空，物体不会投下阴影。</string>
    <string name="nimbostratus_desc">深灰色笼罩着天空。可能在下雨。</string>
    <string name="altostratus_desc">遮住天空，太阳几乎看不见。</string>
    <string name="altocumulus_desc">看起来像蓬松的棉球。</string>
    <string name="cirrostratus_desc">遮住了天空，却能透过它看到太阳。</string>
    <string name="cirrocumulus_desc">形成波浪形片状，云看起来几乎是二维的。</string>
    <string name="cloud_likely_storm">可能有暴风雨</string>
    <string name="cloud_likely_rain">有可能降水</string>
    <string name="cloud_possible_rain">有可能降水</string>
    <string name="cloud_fair">可能是好天气</string>
    <string name="cumulonimbus">积雨云</string>
    <string name="cumulus">积云</string>
    <string name="stratocumulus">层积云</string>
    <string name="stratus">层云</string>
    <string name="nimbostratus">雨层云</string>
    <string name="altostratus">高层云</string>
    <string name="altocumulus">高积云</string>
    <string name="cirrostratus">卷层云</string>
    <string name="cirrocumulus">卷积云</string>
    <string name="cirrus">卷云</string>
    <string name="pref_require_satellites_description">需要至少四颗卫星，改善精度</string>
    <string name="pref_require_satellites_title">需要卫星修复</string>
    <string name="pref_require_satellites">pref_require_satellites</string>
    <string name="cloud_middle">中云</string>
    <string name="cloud_high">高云</string>
    <string name="clouds">云</string>
    <string name="unit_inches_abbreviation">英寸</string>
    <string name="unit_centimeters_abbreviation">厘米</string>
    <string name="onboarding_privacy">- Trail Sense 尊重你的隐私，位置数据永远不会离开你的设备
\n
\n- Trail Sense 永远不需要联网权限
\n
\n- 查看隐私政策 [隐私政策](https://kylecorry.com/Trail-Sense/privacy_policy.html) (在你的手机浏览器中打开)
\n
\n- Trail Sense 的一些功能需要访问你的位置
\n
\n- 授予位置权限将允许使用以下特性:
\n
\n\t- 导航到信标
\n
\n\t- 提高预测精度(需要后台位置，不是所有设备上都有)
\n
\n\t- Backtrack (需要后台位置)
\n
\n\t- 当前位置的太阳和月亮时间
\n
\n- 如果选择不授予位置权限，可以在 Trail Sense 的设置 &gt; GPS 校准菜单中手动输入一个位置 。
\n
\n- 单击“继续”后，系统将提示您授予位置和后台位置权限。拒绝这些权限将阻止 Trail Sense 访问您的位置，所以建议使用手动输入位置。</string>
    <string name="onboarding_user_guide">通过用户指南学习如何使用 Trail Sense 的功能。可以在“工具”选项卡的底部找到。
\n
\n更多指南将会很快到来。</string>
    <string name="privacy">隐私和位置</string>
    <string name="onboarding_tools">- 访问工具，以协助任何野外情况
\n
\n- 使用手电筒或口哨发出信号
\n
\n- 将位置从纸质地图转换到你的手机
\n
\n- 测量角度和确定物体的高度
\n
\n- 在没有网络连接的情况下同步你的时钟
\n
\n- 做笔记并对手上的物品做记录
\n
\n- 找到掉落的铁/钢物品</string>
    <string name="onboarding_astronomy">- 知道太阳/月亮何时升起和落下
\n
\n- 获得太阳何时落山的警报
\n
\n- 用罗盘定位太阳和月亮的位置</string>
    <string name="onboarding_weather">- 使用手机的气压计获取超本地天气预报
\n
\n- 不使用互联网连接
\n
\n- 获得即将来临的暴风雨警报</string>
    <string name="onboarding_navigation">- 放置信标，然后导航回去
\n
\n-获得你当下的位置，高度和速度
\n
\n- 用 Backtrack 追溯你的脚步 (启用时在后台运行)</string>
    <string name="import_btn">导入</string>
    <string name="import_export_beacons">导入/导出信标</string>
    <string name="select_import_file">选择导入文件</string>
    <string name="beacons_imported">导入了 %d 个信标</string>
    <string name="export">导出</string>
    <string name="gps_unavailable">不可用</string>
    <string name="gps_searching">正在搜索</string>
    <string name="gps_stale">过时的</string>
    <string name="gps_user">用户</string>
    <string name="available">可用</string>
    <string name="permission_granted">已授予</string>
    <string name="permission_not_granted">未授予</string>
    <string name="permission_background_location">后台位置</string>
    <string name="magnetometer">磁强计</string>
    <string name="acceleration_m_s2_format">%s m/s²</string>
    <string name="gravity">重力</string>
    <string name="hygrometer">湿度计</string>
    <string name="satellites">卫星</string>
    <string name="dbm_format">%s dBm</string>
    <string name="cell_signal">手机信号</string>
    <string name="barometer">气压计</string>
    <string name="network_no_signal">无信号</string>
    <string name="network_3g">3G 网络</string>
    <string name="network_2g">2G 网络</string>
    <string name="network_4g">4G 网络</string>
    <string name="network_5g">5G 网络</string>
    <string name="time_ago">%s 前</string>
    <string name="pref_backtrack_save_cell">pref_backtrack_save_cell</string>
    <string name="quality_good">好</string>
    <string name="quality_moderate">一般</string>
    <string name="quality_poor">差</string>
    <string name="magnetic_field_format_precise">%s uT</string>
    <string name="help">帮助</string>
    <string name="beam_distance">%s 光柱距离</string>
    <string name="candela_format">%s cd</string>
    <string name="lux_format">%s lx</string>
    <string name="distance_from_flashlight">从手机到手电筒的距离</string>
    <string name="beacon_export_error">无法导出信标</string>
    <string name="beacons_exported">导出了 %d 个信标</string>
    <string name="pref_backtrack_save_cell_summary">在航点记录电池信号。 不使用互联网。</string>
    <string name="pref_backtrack_save_cell_title">记录电池信号</string>
    <string name="tool_light_meter_description">测量手电筒光束距离</string>
    <string name="tool_light_meter_title">照度计</string>
    <string name="location_disabled">位置被禁用</string>
    <string name="set">设置</string>
    <string name="location_not_set">未设置位置</string>
    <string name="gps_cache">GPS 缓存</string>
    <string name="guide_light_meter_description">如何确定手电筒的光束距离</string>
    <string name="guide_light_meter_title">确定手电筒效率</string>
    <string name="pref_daily_weather_notification_title">每日天气通知</string>
    <string name="pref_daily_weather_notification">pref_daily_weather_notification</string>
    <string name="weather_same_as_yesterday">和昨天一样</string>
    <string name="weather_worse_than_yesterday">比昨天差</string>
    <string name="weather_better_than_yesterday">比昨天好</string>
    <string name="todays_forecast">今日预报</string>
    <string name="no_temperature_history">无温度历史</string>
    <string name="low">低</string>
    <string name="moderate">中等</string>
    <string name="high">高</string>
    <string name="battery_usage">%s 电池使用</string>
    <string name="service_update_frequency">更新间隔 %s</string>
    <string name="always_on">始终开启</string>
    <string name="no_gps_signal">无 GPS 信号</string>
    <string name="right_quick_action">右导航栏快速操作</string>
    <string name="left_quick_action">左导航栏快速操作</string>
    <string name="quick_action_none">无</string>
    <string name="tide_calibration_instructions">设定在你附近的涨潮时间，最好是在新月或满月的日期。这可以从网上或通过印刷的潮汐表获得。Trail Sense 中显示的潮汐可能至多偏离两个小时，这足供参考之用，但不能依赖。</string>
    <string name="date_not_set">未设置日期</string>
    <string name="time_not_set">未设置时间</string>
    <string name="tide_high_short">涨潮</string>
    <string name="tide_low_short">落潮</string>
    <string name="half_tide">半潮</string>
    <string name="low_tide">落潮</string>
    <string name="high_tide">涨潮</string>
    <string name="tides">潮汐（实验性）</string>
<<<<<<< HEAD
    <string name="experimental_features">潮汐和白噪音</string>
=======
    <string name="experimental_features">潮汐、里程表和白噪音</string>
    <string name="pref_daily_weather_time">pref_daily_weather_time</string>
>>>>>>> 286957f1
    <string name="pref_daily_weather_time_title">每日天气时间</string>
    <string name="weather_same_as_today">和今天一样</string>
    <string name="weather_worse_than_today">比今天差</string>
    <string name="weather_better_than_today">好于今天</string>
    <string name="tomorrows_forecast">明日预报</string>
    <string name="screen_flashlight">屏幕</string>
    <string name="tide_calibration">潮汐校准</string>
    <string name="turn_off">关闭</string>
    <string name="speedometer">速度计</string>
    <string name="speedometer_average">平均 (来自 Backtrack)</string>
    <string name="speedometer_real_time">实时</string>
    <string name="value_average">%s 平均</string>
    <string name="value_since_time">%s自%s</string>
    <string name="tool_speedometer_odometer_title">速度计/里程表</string>
    <string name="saltwater_switch">是咸水吗？</string>
    <string name="distance_away_not_set">距离未设定</string>
    <string name="distance_away">距离</string>
    <string name="your_height">你的身高</string>
</resources><|MERGE_RESOLUTION|>--- conflicted
+++ resolved
@@ -728,12 +728,7 @@
     <string name="low_tide">落潮</string>
     <string name="high_tide">涨潮</string>
     <string name="tides">潮汐（实验性）</string>
-<<<<<<< HEAD
-    <string name="experimental_features">潮汐和白噪音</string>
-=======
     <string name="experimental_features">潮汐、里程表和白噪音</string>
-    <string name="pref_daily_weather_time">pref_daily_weather_time</string>
->>>>>>> 286957f1
     <string name="pref_daily_weather_time_title">每日天气时间</string>
     <string name="weather_same_as_today">和今天一样</string>
     <string name="weather_worse_than_today">比今天差</string>
