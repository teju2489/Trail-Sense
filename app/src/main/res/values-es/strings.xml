--- conflicted
+++ resolved
@@ -550,17 +550,9 @@
     <string name="right_quick_action">Acción rápida derecha</string>
     <string name="experimental">Experimental</string>
     <string name="tides">Mareas</string>
-<<<<<<< HEAD
-    <string name="high_tide">Marea Alta</string>
-    <string name="low_tide">Marea Baja</string>
-    <string name="half_tide">Marea media</string>
-=======
     <string name="high_tide">Alta</string>
     <string name="low_tide">Baja</string>
     <string name="half_tide">Media</string>
-    <string name="tide_calibration_instructions">Establezca la hora de una marea alta cerca de usted, preferiblemente en la fecha de luna nueva o luna llena. Esto se puede obtener en línea o mediante tablas de mareas impresas. Las mareas que se muestran en Trail Sense pueden tener una diferencia de hasta dos horas, lo cual es lo suficientemente bueno como referencia pero no confiable.</string>
-    <string name="date_not_set">La fecha no esta establecida</string>
->>>>>>> 39d37420
     <string name="pref_daily_weather_time_title">Tiempo meteorológico diario</string>
     <string name="screen_flashlight">Pantalla</string>
     <string name="speedometer_real_time">Tiempo real</string>
