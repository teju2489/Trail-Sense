<?xml version="1.0" encoding="utf-8"?>
<resources>
    <string name="app_name" translatable="false">Trail Sense</string>
    <!--Tabs-->
    <string name="action_navigation">Navigation</string>
    <string name="action_weather">Weather</string>
    <string name="action_settings">Settings</string>
    <string name="action_astronomy">Astronomy</string>
    <string name="action_tools">Tools</string>
    <!--Dialogs-->
    <string name="dialog_ok">OK</string>
    <string name="dialog_cancel">Cancel</string>
    <string name="not_all_permissions_granted">Not all permissions granted, some features may be broken</string>
    <string name="copied_to_clipboard_toast">Copied to clipboard</string>
    <!--Permissions-->
    <string name="access_background_location">Update location settings</string>
    <string name="access_background_location_rationale">Allow Trail Sense to access your location all the time to improve weather monitoring and sunset alerts</string>
    <string name="dialog_grant">Update settings</string>
    <string name="dialog_deny">No thanks</string>
    <!--Disclaimer-->
    <string name="disclaimer_message_title">Disclaimer</string>
    <string name="disclaimer_message_content">Trail Sense is a tool that can be used in a survival situation, but you should not rely solely upon it. Please validate its accuracy, avoid dangerous situations when possible, stay calm, and use common sense.</string>
    <!--Navigation Tab - Unit Formats-->
    <string name="feet_format">%.0f ft</string>
    <string name="miles_format">%.2f mi</string>
    <string name="nautical_miles_format">%.2f nm</string>
    <string name="meters_format">%.0f m</string>
    <string name="kilometers_format">%.2f km</string>
    <string name="kilometers_per_hour_format">%.1f km/h</string>
    <string name="miles_per_hour_format">%.1f mph</string>
    <string name="duration_hour_format">%dh</string>
    <string name="duration_minute_format">%dm</string>
    <string name="duration_hour_minute_format">%dh %dm</string>
    <string name="direction_north">N</string>
    <string name="direction_south">S</string>
    <string name="direction_east">E</string>
    <string name="direction_west">W</string>
    <string name="direction_north_east">NE</string>
    <string name="direction_south_east">SE</string>
    <string name="direction_north_west">NW</string>
    <string name="direction_south_west">SW</string>
    <string name="increase">+</string>
    <string name="decrease">-</string>
    <string name="elevation_diff_format">%s%s</string>
    <string name="coordinate_format_string_ddm">%s\u0020\u0020\u0020\u0020%s</string>
    <string name="coordinate_format_string_dms">%s\u0020\u0020\u0020\u0020%s</string>
    <string name="coordinate_format_string_dd">%s,\u0020\u0020%s</string>
    <string name="degree_format">%.0f°</string>
    <string name="percent_format">%d%%</string>
    <string name="dash">-</string>
    <!--Navigation Tab - Accuracy-->
    <string name="accuracy_low">Low</string>
    <string name="accuracy_medium">Medium</string>
    <string name="accuracy_high">High</string>
    <string name="accuracy_unknown">Unknown</string>
    <string name="accuracy_distance_unknown">\?</string>
    <string name="accuracy_distance_format">± %s</string>
    <string name="accuracy_info_title">Tips for improving sensor data accuracy</string>
    <string name="accuracy_info">GPS: Go outside with an unobstructed view of the sky.\n\u0020\u0020\u0020\u0020%s of actual location\n\u0020\u0020\u0020\u0020%s of actual altitude\n\u0020\u0020\u0020\u0020%s satellites\n\nCompass: Rotate device in a figure 8 pattern and move away from metal.</string>
    <string name="gps_lock_acquired">GPS lock acquired</string>
    <!--Flashlight-->
    <string name="flashlight_title">Flashlight</string>
    <string name="turn_off_flashlight">Tap to turn off</string>
    <string name="sos">SOS</string>
    <!--Navigation Tab - Destination Panel-->
    <string name="eta">~ %s away</string>
    <!--Navigation Tab - Beacon List-->
    <string name="beacon_list_title">Select Beacon</string>
    <string name="delete_beacon">Delete beacon</string>
    <string name="edit_beacon">Edit beacon</string>
    <string name="no_beacons">No beacons</string>
    <string name="long_press_beacon_toast">Long press a beacon to view options.</string>
    <string name="dot" translatable="false">•</string>
    <plurals name="beacon_group_summary">
        <item quantity="one">%d beacon</item>
        <item quantity="other">%d beacons</item>
    </plurals>
    <!--Navigation Tab - Beacon List - Sharesheet-->
    <string name="share_action_send">Send</string>
    <string name="share_action_copy">Copy</string>
    <string name="share_action_copy_beacon">Copy beacon</string>
    <string name="share_action_copy_coordinates">Copy coordinates</string>
    <string name="share_action_geo">Maps</string>
    <!--Navigation Tab - Create beacon-->
    <string name="create_beacon_title">Drop Beacon</string>
    <string name="beacon_name_hint">Name</string>
    <string name="beacon_latitude_hint">Latitude</string>
    <string name="beacon_longitude_hint">Longitude</string>
    <string name="beacon_invalid_name">Invalid name</string>
    <string name="beacon_invalid_latitude">Invalid latitude</string>
    <string name="beacon_invalid_longitude">Invalid longitude</string>
    <string name="beacon_invalid_elevation">Invalid elevation</string>
    <string name="beacon_use_current_location">Use current location</string>
    <string name="beacon_elevation_hint_feet">Elevation feet (Optional)</string>
    <string name="beacon_elevation_hint_meters">Elevation meters (Optional)</string>
    <string name="beacon_comment">Notes (Optional)</string>
    <!--Weather Tab-->
    <string name="units_hpa">hPa</string>
    <string name="units_inhg">inHg</string>
    <string name="units_inhg_short">in</string>
    <string name="units_mbar">mbar</string>
    <string name="units_psi">PSI</string>
    <string name="stop_monitoring">Stop</string>
    <string name="pressure_tendency_format">%s %s / 3h</string>
    <string name="pressure_tendency_format_2">%s / 3h</string>
    <string name="pressure_format">%s %s</string>
    <string name="pressure_setpoint_format">Set: %s - %s ago</string>
    <string name="pressure_reading_time_ago">%s - %s ago</string>
    <string name="notification_storm_alert_channel_name">Alerts</string>
    <string name="notification_storm_alert_channel_desc">Storm alerts</string>
    <string name="notification_storm_alert_text">A storm might be approaching</string>
    <string name="notification_storm_alert_title">Storm Alert</string>
    <string name="notification_monitoring_weather">Monitoring weather in the background</string>
    <string name="weather_notification_desc_format">%s · %s (%s)</string>
    <plurals name="last_hours">
        <item quantity="one">Last %d hour</item>
        <item quantity="other">Last %d hours</item>
    </plurals>
    <plurals name="last_minutes">
        <item quantity="one">Last %d minute</item>
        <item quantity="other">Last %d minutes</item>
    </plurals>
    <string name="temp_f_format">%.0f °F</string>
    <string name="temp_c_format">%.0f °C</string>
    <string name="humidity_format">%.0f%% humidity</string>
    <string name="no_humidity_data">No humidity data</string>
    <string name="dew_point">Dew point %s</string>
    <!--Weather Tab - Forecasts-->
    <string name="weather_improving_fast">Improving very soon</string>
    <string name="weather_improving_slow">Improving soon</string>
    <string name="weather_worsening_slow">Worsening soon</string>
    <string name="weather_worsening_fast">Worsening very soon</string>
    <string name="weather_storm_incoming">Storm incoming</string>
    <string name="weather_not_changing">Not changing soon</string>
    <string name="forecast_improving">Possibly improving later</string>
    <string name="forecast_worsening">Possibly worsening later</string>
    <string name="heat_alert_heat_danger_title">Heat danger</string>
    <string name="heat_alert_heat_message">Heat exhaustion/stroke risk. Be sure to stay hydrated, stay indoors or in shade, limit exercise, and watch for signs of heat exhaustion or stroke.</string>
    <string name="heat_alert_frostbite_message">Hypothermia/frostbite risk. Be sure to stay hydrated, dress warm and limit exposed skin, and watch for signs of hypothermia or frostbite.</string>
    <string name="heat_alert_heat_alert_title">Heat alert</string>
    <string name="heat_alert_heat_warning_title">Heat warning</string>
    <string name="heat_alert_heat_caution_title">Heat caution</string>
    <string name="heat_alert_normal_title">No temperature warning</string>
    <string name="heat_alert_frostbite_caution_title">Hypothermia caution</string>
    <string name="heat_alert_frostbite_warning_title">Hypothermia warning</string>
    <string name="heat_alert_frostbite_danger_title">Hypothermia danger</string>
    <string name="temperature_disclaimer">The temperature shown may be higher due to your phone\'s heat.</string>
    <!--Astronomy Tab-->
    <string name="sun_does_not_set">does not set</string>
    <string name="sun_does_not_rise">does not rise</string>
    <string name="sun_up_no_set">Sun is up</string>
    <string name="sun_down_no_set">Sun is down</string>
    <string name="until_sunset_label">until sunset</string>
    <string name="today">Today</string>
    <string name="tomorrow">Tomorrow</string>
    <string name="yesterday">Yesterday</string>
    <string name="sunrise_label">Sunrise</string>
    <string name="sunset_label">Sunset</string>
    <string name="moon_rise">Moonrise</string>
    <string name="moon_set">Moonset</string>
    <string name="until_sun_time">until %s</string>
    <string name="new_moon">New Moon</string>
    <string name="waning_crescent">Waning Crescent</string>
    <string name="third_quarter">Third Quarter</string>
    <string name="waning_gibbous">Waning Gibbous</string>
    <string name="full_moon">Full Moon</string>
    <string name="waxing_gibbous">Waxing Gibbous</string>
    <string name="first_quarter">First Quarter</string>
    <string name="waxing_crescent">Waxing Crescent</string>
    <string name="sunset_alert_notification_title">Sun is setting soon</string>
    <string name="sunset_alert_notification_text">The sun will set at %s</string>
    <string name="sunset_alert_channel_description">Sunset alerts</string>
    <string name="sunset_alert_channel_title">Sunset alert</string>
    <string name="tidal_range">Tidal range</string>
    <string name="tide_neap">Neap</string>
    <string name="tide_spring">Spring</string>
    <string name="tide_normal">Normal</string>
    <string name="solar_noon">Solar noon</string>
    <string name="lunar_noon">Lunar noon</string>
    <string name="moon_phase">Moon phase</string>
    <string name="moon_illumination">Moon illumination</string>
    <string name="sun_altitude">Sun altitude</string>
    <string name="moon_altitude">Moon altitude</string>
    <string name="sun_dawn">Dawn</string>
    <string name="sun_dusk">Dusk</string>
    <!--Tools-->
    <string name="trail_sense_maps">Offline Maps</string>
    <!--Inclinometer-->
    <string name="inclinometer_title">Inclinometer</string>
    <string name="tool_inclinometer_summary">Estimate avalanche risks and the height of objects</string>
    <string name="avalanche_risk_low">Low avalanche risk</string>
    <string name="avalanche_risk_med">Moderate avalanche risk</string>
    <string name="avalanche_risk_high">High avalanche risk</string>
    <string name="inclinometer_rotate_device">Hold your phone vertically to measure inclination</string>
    <string name="set_inclination_instructions">Tap anywhere to set/unset inclination angle</string>
    <string name="estimated_height">estimated height</string>
    <string name="object_distance_m">Distance (m)</string>
    <string name="your_height_m">Your height (m)</string>
    <string name="object_distance_ft">Distance (ft)</string>
    <string name="your_height_ft">Your height (ft)</string>
    <!--Settings - General-->
    <string name="pref_units_header">General</string>
    <string name="pref_distance_units_title">Distance</string>
    <string name="meters">Meters</string>
    <string name="feet_miles">Feet / Miles</string>
    <string name="pref_pressure_units_title">Pressure</string>
    <string name="pref_use_24_hour_title">Use 24-hour format</string>
    <string name="pref_theme_title">Theme</string>
    <string name="theme_light">Light</string>
    <string name="theme_dark">Dark</string>
    <string name="theme_black">Black</string>
    <string name="theme_system">System</string>
    <string name="experimental_tools_title">Experimental features</string>
    <string name="coordinate_format_decimal_degrees">Decimal Degrees</string>
    <!--A coordinate format as such:  X° X.XXX' N-->
    <string name="coordinate_format_degrees_decimal_minutes">Degrees Decimal Minutes</string>
    <string name="coordinate_format_degrees_minutes_seconds">Degrees Minutes Seconds</string>
    <string name="pref_coordinate_format_title">Coordinate format</string>
    <string name="fahrenheit">Fahrenheit</string>
    <string name="celsius">Celsius</string>
    <string name="pref_temperature_units_title">Temperature</string>
    <!--Settings - Sensors-->
    <string name="pref_category_sensors_title">Sensors</string>
    <!--Settings - Sensors - Ruler-->
    <string name="pref_ruler_calibration_title">Ruler scale</string>
    <string name="pref_ruler_calibration_summary">"Calibration protocol:
\n-  Set this value to 1.
\n- Measure the Trail Sense ruler value corresponding to one unit of a physical ruler.
\n- Report the measured value here."</string>
    <!--Settings - Sensors - Compass-->
    <string name="pref_compass_sensor_title">Compass</string>
    <string name="pref_use_true_north_title">True North</string>
    <string name="pref_compass_filter_amt_title">Compass smoothing</string>
    <string name="pref_compass_filter_amt_summary">High values may reduce noise</string>
    <!--    A legacy compass sensor - Google recommends not using it, but it may work better on some devices.-->
    <string name="pref_use_legacy_compass_title">Use legacy compass</string>
    <string name="pref_use_legacy_compass_summary">May fix compass issues</string>
    <!--Button text which will use your current location to set the declination override-->
    <string name="compass_from_gps">Set override from GPS</string>
    <!--    The title of the declination override for the compass (edit text field)-->
    <string name="compass_declination_override">Declination override</string>
    <string name="compass_auto_declination">Auto adjust declination</string>
    <string name="compass_azimuth">Azimuth</string>
    <string name="compass_declination">Declination</string>
    <!--    A message which appears when the declination is updated from the GPS on the calibration page-->
    <string name="declination_override_updated_toast">Declination override updated</string>
    <string name="pref_auto_declination_summary">Based on your current location</string>
    <string name="pref_calibrate_compass_btn_title">Calibrate</string>
    <string name="calibrate_compass_dialog_title">Calibrate compass</string>
    <string name="calibrate_compass_dialog_content">Rotate your phone in a figure 8 pattern several times, click %s when finished.</string>
    <string name="calibrate_compass_on_navigate_dialog_content">Rotate your phone in a figure 8 pattern several times, click %s when finished.
\n
\nThis alert can be disabled in the app settings.</string>
    <string name="compass_reported_accuracy">Reported accuracy: %s</string>
    <string name="compass_accuracy_improved">Compass accuracy improved to %s</string>
    <!--Settings - Sensors - GPS-->
    <string name="gps">GPS</string>
    <string name="gps_location">Location</string>
    <string name="pref_auto_location_title">Auto adjust location</string>
    <string name="pref_gps_request_permission_title">Request permission</string>
    <string name="gps_only_support_decimal_degree">Only decimal degree format is supported (ex. 0.0000)</string>
    <!--    The title for the edit text field the user can supply their current latitude (basically mock GPS)-->
    <string name="pref_latitude_override_title">Latitude override</string>
    <!--    The title for the edit text field the user can supply their current longitude (basically mock GPS)-->
    <string name="pref_longitude_override_title">Longitude override</string>
    <!--    The button which can be used to update the lat/lng overrides from your current location-->
    <string name="pref_gps_override_btn_title">Set override from GPS</string>
    <!--Settings - Sensors - Altimeter-->
    <string name="pref_altimeter_calibration_title">Altimeter</string>
    <string name="altitude">Altitude</string>
    <string name="auto_altitude">Auto adjust altitude</string>
    <string name="add_elevation_offsets">Use AMSL elevation</string>
    <!--    The button which can be used to set the current altitude override from the GPS sensor-->
    <string name="altitude_from_gps">Set override from GPS</string>
    <!--    The button which can be used to set the current altitude override from the barometer-->
    <string name="altitude_from_pressure">Set override from barometer</string>
    <string name="fine_tune_using_barometer">Fine tune using barometer</string>
    <!--    The title for the edit text field where the user can enter their current altitude (a manual override)-->
    <string name="pref_altitude_override_title">Altitude override</string>
    <!--    The popup which appears when the altitude override is updated from the GPS or barometer-->
    <string name="altitude_override_updated_toast">Altitude override updated</string>
    <!--    The content of the edit text dialog which pops up when the user clicks the set override from barometer button (asks user to enter the sea level pressure)-->
    <string name="pref_altitude_override_sea_level_dialog_msg">Enter the current pressure at sea level in hPa</string>
    <!--    The title of the sea level pressure override edit text dialog-->
    <string name="pref_altitude_override_sea_level_dialog_title">Enter sea level pressure</string>
    <string name="pref_altitude_offsets_summary">Corrects GPS altitude to above mean sea level</string>
    <string name="pref_fine_tune_altitude_summary">Detects smaller changes in altitude</string>
    <string name="pref_auto_altitude_summary">Based on your current location</string>
    <!--    The supporting text for the altitude_from_pressure button-->
    <string name="pref_altitude_override_sea_level_title">Using a known sea level pressure</string>
    <string name="altimeter_mode_gps">GPS</string>
    <string name="altimeter_mode_barometer">Barometer</string>
    <string name="altimeter_mode_gps_barometer">GPS + Barometer</string>
    <string name="altimeter_mode_override">Never</string>
    <string name="calibration_mode_barometer_alert_msg">Using the barometer as an altimeter may reduce weather forecasting accuracy.</string>
    <string name="calibration_mode_barometer_alert_title">Barometer</string>
    <string name="pref_altimeter_calibration_mode_title">Auto-calibration</string>
    <!--Settings - Sensors - Barometer-->
    <string name="pref_barometer_pressure_title">Pressure</string>
    <string name="pref_use_sea_level_pressure_title">Sea level pressure</string>
    <string name="barometer_thermometer">Barometer and thermometer</string>
    <!--    Text for using the temperature in the sea level pressure calibration formula-->
    <string name="pref_adjust_for_temperature_title">Factor in temperature</string>
    <string name="pref_adjust_for_temperature_summary">Use the temperature in sea level pressure conversions</string>
    <!--    Text for treating rapid changes in pressure as altitude changes in the sea level pressure calibration formula-->
    <string name="pref_sea_level_use_rapid_title">Factor in rapid pressure changes</string>
    <string name="pref_sea_level_use_rapid_summary">Use rapid pressure changes in sea level pressure conversions</string>
    <string name="pref_temperature_adjustment_title">Temperature adjustment</string>
    <string name="pref_temperature_holder_title">Temperature</string>
    <!--Settings - Navigation-->
    <string name="pref_navigation_header">Navigation</string>
    <string name="pref_display_multi_beacons_title">Show beacons</string>
    <string name="pref_show_linear_compass_title">Show linear compass</string>
    <string name="pref_show_linear_compass_summary">When the phone is vertical</string>
    <string name="pref_num_visible_beacons_title">Visible beacons</string>
    <string name="pref_display_multi_beacons_summary">Show closest beacons on the compass</string>
    <string name="pref_show_calibrate_on_navigate_dialog_title">Calibrate before navigating</string>
    <string name="pref_max_beacon_distance_title">Visible beacon radius</string>
    <string name="pref_max_beacon_distance_miles_message">Enter the maximum visible beacon radius (Miles)</string>
    <string name="pref_max_beacon_distance_km_message">Enter the maximum visible beacon radius (Kilometers)</string>
    <!--Settings - Weather-->
    <string name="pref_weather_header">Weather</string>
    <string name="pref_send_storm_alerts_title">Storm alerts</string>
    <string name="pref_storm_alert_sensitivity_title">Storm alert sensitivity</string>
    <string name="pref_pressure_history_title">Pressure history</string>
    <string name="pressure_48_hours">48 hours</string>
    <string name="pressure_24_hours">24 hours</string>
    <string name="pressure_12_hours">12 hours</string>
    <string name="pressure_4_hours">4 hours</string>
    <string name="pressure_tendency_indicator_alt">Pressure tendency indicator</string>
    <string name="pref_monitor_weather_summary">In the background</string>
    <string name="pref_monitor_weather_title">Monitor weather</string>
    <string name="pref_forecast_sensitivity_title">Forecast sensitivity</string>
    <string name="pref_force_weather_updates_title">Force weather updates</string>
    <string name="pref_force_weather_updates_summary">Wakes device while idle, may impact battery</string>
    <string name="forecast_sensitivity_low_hpa">Low (2.5 hPa / 3h)</string>
    <string name="forecast_sensitivity_med_hpa">Medium (1.5 hPa / 3h)</string>
    <string name="forecast_sensitivity_high_hpa">High (0.5 hPa / 3h)</string>
    <string name="forecast_sensitivity_low_mbar">Low (2.5 mbar / 3h)</string>
    <string name="forecast_sensitivity_med_mbar">Medium (1.5 mbar / 3h)</string>
    <string name="forecast_sensitivity_high_mbar">High (0.5 mbar / 3h)</string>
    <string name="forecast_sensitivity_low_psi">Low (0.036 PSI / 3h)</string>
    <string name="forecast_sensitivity_med_psi">Medium (0.022 PSI / 3h)</string>
    <string name="forecast_sensitivity_high_psi">High (0.007 PSI / 3h)</string>
    <string name="forecast_sensitivity_low_in">Low (0.074 in / 3h)</string>
    <string name="forecast_sensitivity_med_in">Medium (0.044 in / 3h)</string>
    <string name="forecast_sensitivity_high_in">High (0.015 in / 3h)</string>
    <string name="storm_sensitivity_low_hpa">Low (6 hPa / 3h)</string>
    <string name="storm_sensitivity_med_hpa">Medium (4.5 hPa / 3h)</string>
    <string name="storm_sensitivity_high_hpa">High (3 hPa / 3h)</string>
    <string name="storm_sensitivity_low_mbar">Low (3 mbar / 3h)</string>
    <string name="storm_sensitivity_med_mbar">Medium (4.5 mbar / 3h)</string>
    <string name="storm_sensitivity_high_mbar">High (3 mbar / 3h)</string>
    <string name="storm_sensitivity_low_psi">Low (0.087 PSI / 3h)</string>
    <string name="storm_sensitivity_med_psi">Medium (0.065 PSI / 3h)</string>
    <string name="storm_sensitivity_high_psi">High (0.044 PSI / 3h)</string>
    <string name="storm_sensitivity_low_in">Low (0.177 in / 3h)</string>
    <string name="storm_sensitivity_med_in">Medium (0.133 in / 3h)</string>
    <string name="storm_sensitivity_high_in">High (0.089 in / 3h)</string>
    <string name="pref_show_weather_notification_title">Show weather notification</string>
    <string name="pref_show_pressure_in_notification_title">Show pressure in notification</string>
    <string name="pref_weather_foreground_service_title">Update weather in foreground</string>
    <string name="pref_weather_foreground_service_summary">May reduce missed updates</string>
    <string name="pref_weather_update_frequency_title">Weather update frequency</string>
    <!--Settings - Astronomy-->
    <string name="pref_astronomy_header">Astronomy</string>
    <string name="pref_sun_time_mode_title">Sunrise / sunset times</string>
    <string name="pref_show_sun_moon_compass_title">Show sun/moon on compass</string>
    <string name="sun_actual">Actual Time</string>
    <string name="sun_civil">Civil Twilight</string>
    <string name="sun_nautical">Nautical Twilight</string>
    <string name="sun_astronomical">Astronomical Twilight</string>
    <string name="sun_moon_compass_always">Always</string>
    <string name="sun_moon_compass_when_up">When up</string>
    <string name="sun_moon_compass_never">Never</string>
    <string name="pref_center_sun_and_moon_title">Keep sun/moon centered</string>
    <string name="sunset_alert_30_minutes">30 minutes</string>
    <string name="sunset_alert_1_hour">1 hour</string>
    <string name="sunset_alert_1_hour_30_minutes">1 hour 30 minutes</string>
    <string name="sunset_alert_2_hours">2 hours</string>
    <string name="sunset_alert_2_hours_30_minutes">2 hours 30 minutes</string>
    <string name="sunset_alert_3_hours">3 hours</string>
    <string name="weather_update_15_minutes">15 minutes</string>
    <string name="weather_update_30_minutes">30 minutes</string>
    <string name="weather_update_45_minutes">45 minutes</string>
    <string name="weather_update_60_minutes">1 hour</string>
    <string name="pref_sunset_alerts_title">Sunset alerts</string>
    <string name="pref_sunset_alert_time_title">Sunset alert time</string>
    <!--Settings - About-->
    <string name="pref_open_source_licenses_title">Licenses</string>
    <string name="pref_category_about">About</string>
    <string name="pref_app_version_title">Version</string>
    <string name="pref_github_title">GitHub</string>
    <string name="pref_email_title">Email developer</string>
    <!--Onboarding-->
    <string name="onboarding_compass">Place beacons and navigate back to them</string>
    <string name="onboarding_weather">Get hyperlocal weather forecasts</string>
    <string name="onboarding_weather_no_internet">* does not use an Internet connection</string>
    <string name="onboarding_astronomy">Know when the sun/moon will rise and set</string>
    <string name="onboarding_background_location">Trail Sense needs permission to use your GPS</string>
    <string name="onboarding_location_weather">Allows for more accurate weather forecasts (adjusts for altitude)</string>
    <string name="onboarding_location_navigation">Allows you to navigate to beacons</string>
    <string name="onboarding_location_astronomy">Allows you to see sun/moon rise and set times</string>
    <string name="onboarding_location_privacy">Trail Sense respects your privacy - location data never leaves your device</string>
    <string name="onboarding_location_all_time">Please select \'Allow all the time\' from the permission dialog</string>
    <string name="continue_button">CONTINUE</string>
    <string name="onboarding_navigation_flashlight">And easily access your flashlight</string>
    <!--Preference Keys (DO NOT TRANSLATE)-->
    <string name="pref_use_true_north" translatable="false">use_true_north</string>
    <string name="pref_use_sea_level_pressure" translatable="false">use_sea_level_pressure</string>
    <string name="pref_send_storm_alert" translatable="false">send_storm_alert</string>
    <string name="pref_pressure_units" translatable="false">pressure_units</string>
    <string name="pref_distance_units" translatable="false">distance_units</string>
    <string name="pref_just_sent_alert" translatable="false">just_sent_alert</string>
    <string name="pref_use_24_hour" translatable="false">use_24_hour</string>
    <string name="pref_sun_time_mode" translatable="false">sun_time_mode</string>
    <string name="pref_onboarding_completed" translatable="false">onboarding_completed</string>
    <string name="pref_weather_category" translatable="false">pref_weather_category</string>
    <string name="pref_compass_filter_amt" translatable="false">pref_compass_filter_amt</string>
    <string name="pref_theme" translatable="false">pref_theme</string>
    <string name="pref_display_multi_beacons" translatable="false">pref_display_multi_beacons</string>
    <string name="pref_storm_alert_sensitivity" translatable="false">pref_storm_alert_sensitivity</string>
    <string name="pref_show_sun_moon_compass" translatable="false">pref_show_sun_moon_compass_2</string>
    <string name="pref_show_linear_compass" translatable="false">pref_show_linear_compass</string>
    <string name="pref_pressure_history" translatable="false">pref_pressure_history</string>
    <string name="pref_monitor_weather" translatable="false">pref_monitor_weather</string>
    <string name="pref_ruler_calibration" translatable="false">pref_ruler_calibration</string>
    <string name="pref_num_visible_beacons" translatable="false">pref_num_visible_beacons</string>
    <string name="pref_use_legacy_compass" translatable="false">pref_use_legacy_compass</string>
    <string name="pref_center_sun_and_moon" translatable="false">pref_center_sun_and_moon</string>
    <string name="pref_forecast_sensitivity" translatable="false">pref_forecast_sensitivity</string>
    <string name="pref_average_speed" translatable="false">pref_average_speed</string>
    <string name="extra_action" translatable="false">extra_action</string>
    <string name="pref_coordinate_format" translatable="false">pref_coordinate_format</string>
    <string name="pref_sunset_alerts" translatable="false">pref_sunset_alerts</string>
    <string name="pref_sunset_alert_time" translatable="false">pref_sunset_alert_time</string>
    <string name="pref_show_weather_notification" translatable="false">pref_show_weather_notification</string>
    <string name="pref_compass_sensor" translatable="false">pref_compass_calibration</string>
    <string name="pref_holder_altitude" translatable="false">pref_holder_altitude</string>
    <string name="pref_auto_altitude" translatable="false">pref_auto_altitude</string>
    <string name="pref_altitude_offsets" translatable="false">pref_altitude_offsets</string>
    <string name="pref_fine_tune_altitude" translatable="false">pref_fine_tune_altitude</string>
    <string name="pref_altitude_override" translatable="false">pref_altitude_override</string>
    <string name="pref_altitude_override_feet" translatable="false">pref_altitude_override_feet</string>
    <string name="pref_altitude_from_gps_btn" translatable="false">pref_altitude_from_gps_btn</string>
    <string name="pref_altitude_override_sea_level" translatable="false">pref_altitude_override_sea_level</string>
    <string name="pref_altimeter_calibration" translatable="false">pref_altimeter_calibration</string>
    <string name="pref_gps_calibration" translatable="false">pref_gps_calibration</string>
    <string name="pref_barometer_calibration" translatable="false">pref_barometer_calibration</string>
    <string name="pref_holder_azimuth" translatable="false">pref_holder_azimuth</string>
    <string name="pref_holder_declination" translatable="false">pref_holder_declination</string>
    <string name="pref_declination_override" translatable="false">pref_declination_override</string>
    <string name="pref_auto_declination" translatable="false">pref_auto_declination</string>
    <string name="pref_declination_override_gps_btn" translatable="false">pref_declination_override_gps_btn</string>
    <string name="pref_holder_location" translatable="false">pref_holder_location</string>
    <string name="pref_auto_location" translatable="false">pref_auto_location</string>
    <string name="pref_holder_pressure" translatable="false">pref_holder_pressure</string>
    <string name="pref_show_pressure_in_notification" translatable="false">pref_show_pressure_in_notification</string>
    <string name="pref_open_source_licenses" translatable="false">pref_open_source_licenses</string>
    <string name="pref_gps_request_permission" translatable="false">pref_gps_request_permission</string>
    <string name="pref_latitude_override" translatable="false">pref_latitude_override</string>
    <string name="pref_longitude_override" translatable="false">pref_longitude_override</string>
    <string name="pref_gps_override_btn" translatable="false">pref_gps_override_btn</string>
    <string name="pref_calibrate_compass_btn" translatable="false">pref_calibrate_compass_btn</string>
    <string name="pref_app_version" translatable="false">pref_app_version</string>
    <string name="pref_category_licenses" translatable="false">pref_category_licenses</string>
    <string name="pref_show_calibrate_on_navigate_dialog" translatable="false">pref_show_calibrate_on_navigate_dialog</string>
    <string name="pref_github" translatable="false">pref_github</string>
    <string name="pref_email" translatable="false">pref_email</string>
    <string name="tool_inclinometer" translatable="false">tool_inclinometer</string>
    <string name="pref_enable_experimental" translatable="false">pref_enable_experimental</string>
    <string name="pref_non_linear_distances" translatable="false">pref_non_linear_distances</string>
    <string name="pref_force_weather_updates" translatable="false">pref_force_weather_updates</string>
    <string name="pref_temperature_units" translatable="false">pref_temperature_units</string>
    <string name="pref_adjust_for_temperature" translatable="false">pref_adjust_for_temperature</string>
    <string name="pref_sea_level_use_rapid" translatable="false">pref_sea_level_use_rapid</string>
    <string name="pref_temperature_adjustment_c" translatable="false">pref_temperature_adjustment_c</string>
    <string name="pref_temperature_adjustment_f" translatable="false">pref_temperature_adjustment_f</string>
    <string name="pref_temperature_holder" translatable="false">pref_temperature_holder</string>
    <string name="pref_weather_update_frequency" translatable="false">pref_weather_update_frequency</string>
    <string name="pref_altimeter_calibration_mode" translatable="false">pref_altimeter_calibration_mode</string>
    <string name="pref_sea_level_pressure_override" translatable="false">pref_sea_level_pressure_override</string>
    <string name="pref_weather_foreground_service" translatable="false">pref_weather_foreground_service</string>
    <string name="pref_max_beacon_distance" translatable="false">pref_max_beacon_distance</string>
    <string name="pref_max_beacon_distance_miles" translatable="false">pref_max_beacon_distance_miles</string>
    <string name="tool_trail_sense_maps" translatable="false">tool_trail_sense_maps</string>
    <string name="error_occurred">An error occurred</string>
    <string name="error_occurred_message">Trail Sense ran into an error and will close. Please email the developer to get this issue fixed.</string>
    <string name="moon_azimuth">Moon azimuth</string>
    <string name="sun_azimuth">Sun azimuth</string>
    <string name="delete_beacon_group">Delete group</string>
    <string name="delete_beacon_group_message">%s and all its beacons will be deleted.</string>
    <string name="edit_beacon_group">Edit group</string>
    <string name="beacon_create">Create</string>
    <string name="beacon_create_beacon">Beacon</string>
    <string name="beacon_create_group">Group</string>
    <string name="beacon_group_name_hint">Name</string>
    <string name="no_group">No group</string>
    <string name="beacon_group_spinner_title">Group</string>
<<<<<<< HEAD
    <string name="weather_update_notification_channel">Weather update</string>
    <string name="weather_update_notification_channel_desc">Background weather updates</string>
=======
    <string name="pref_sea_level_require_dwell">pref_sea_level_require_dwell</string>
    <string name="pref_sea_level_require_dwell_summary">Only show readings when the altitude hasn\'t changed for at least an hour. Improves forecast reliability.</string>
    <string name="pref_sea_level_require_dwell_title">Ignore rapid altitude changes</string>
>>>>>>> 98bbf622
</resources><|MERGE_RESOLUTION|>--- conflicted
+++ resolved
@@ -497,12 +497,9 @@
     <string name="beacon_group_name_hint">Name</string>
     <string name="no_group">No group</string>
     <string name="beacon_group_spinner_title">Group</string>
-<<<<<<< HEAD
     <string name="weather_update_notification_channel">Weather update</string>
     <string name="weather_update_notification_channel_desc">Background weather updates</string>
-=======
     <string name="pref_sea_level_require_dwell">pref_sea_level_require_dwell</string>
     <string name="pref_sea_level_require_dwell_summary">Only show readings when the altitude hasn\'t changed for at least an hour. Improves forecast reliability.</string>
     <string name="pref_sea_level_require_dwell_title">Ignore rapid altitude changes</string>
->>>>>>> 98bbf622
 </resources>