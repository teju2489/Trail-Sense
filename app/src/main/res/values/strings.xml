<?xml version="1.0" encoding="utf-8"?>
<resources>
    <string name="app_name" translatable="false">Trail Sense</string>
    <!--Tabs-->
    <string name="action_navigation">Navigation</string>
    <string name="action_weather">Weather</string>
    <string name="action_settings">Settings</string>
    <string name="action_astronomy">Astronomy</string>
    <string name="action_tools">Tools</string>
    <!--Dialogs-->
    <string name="dialog_ok">OK</string>
    <string name="dialog_cancel">Cancel</string>
    <string name="not_all_permissions_granted">Not all permissions granted, some features may be broken</string>
    <string name="copied_to_clipboard_toast">Copied to clipboard</string>
    <!--Permissions-->
    <string name="access_background_location">Update location settings</string>
    <string name="access_background_location_rationale">Trail Sense uses location data in the background. It is used for sea level pressure calibration in weather monitoring and to provide more accurate sunset alerts. [View Privacy Policy](https://kylecorry.com/Trail-Sense/privacy_policy.html)</string>
    <string name="dialog_grant">Update settings</string>
    <string name="dialog_deny">No thanks</string>
    <!--Disclaimer-->
    <string name="disclaimer_message_title">Disclaimer</string>
    <string name="disclaimer_message_content">Trail Sense is a tool that can be used in a survival situation, but you should not rely solely upon it. Please validate its accuracy, avoid dangerous situations when possible, stay calm, and use common sense.</string>
    <!--Navigation Tab - Unit Formats-->
    <string name="precise_feet_format">%s ft</string>
    <string name="precise_miles_format">%s mi</string>
    <string name="precise_nautical_miles_format">%s nm</string>
    <string name="precise_meters_format">%s m</string>
    <string name="precise_kilometers_format">%s km</string>
    <string name="feet_format">%.0f ft</string>
    <string name="depth_feet_format">%.1f ft</string>
    <string name="miles_format">%.2f mi</string>
    <string name="nautical_miles_format">%.2f nm</string>
    <string name="inches_format">%.2f in</string>
    <string name="centimeters_format">%.2f cm</string>
    <string name="meters_format">%.0f m</string>
    <string name="depth_meters_format">%.2f m</string>
    <string name="kilometers_format">%.2f km</string>
    <string name="kilometers_per_hour_format">%.1f km/h</string>
    <string name="miles_per_hour_format">%.1f mph</string>
    <string name="duration_hour_format">%dh</string>
    <string name="duration_minute_format">%dm</string>
    <string name="duration_hour_minute_format">%dh %dm</string>
    <string name="direction_north">N</string>
    <string name="direction_south">S</string>
    <string name="direction_east">E</string>
    <string name="direction_west">W</string>
    <string name="direction_north_east">NE</string>
    <string name="direction_south_east">SE</string>
    <string name="direction_north_west">NW</string>
    <string name="direction_south_west">SW</string>
    <string name="increase">+</string>
    <string name="decrease">-</string>
    <string name="elevation_diff_format">%s%s</string>
    <string name="coordinate_format_string_ddm">%s\u0020\u0020\u0020\u0020%s</string>
    <string name="coordinate_format_string_dms">%s\u0020\u0020\u0020\u0020%s</string>
    <string name="coordinate_format_string_dd">%s,\u0020\u0020%s</string>
    <string name="degree_format">%.0f°</string>
    <string name="percent_format">%d%%</string>
    <string name="battery_capacity_format">%.2f mAh</string>
    <string name="current_format">%.0f mA</string>
    <string name="charging_fast">Charging rapidly (%s)</string>
    <string name="charging_slow">Charging slowly (%s)</string>
    <string name="discharging_slow">Discharging slowly (%s)</string>
    <string name="discharging_fast">Discharging rapidly (%s)</string>
    <string name="dash">-</string>
    <string name="battery_temp">Phone: %s</string>
    <!--Navigation Tab - Accuracy-->
    <string name="accuracy_low">Low</string>
    <string name="accuracy_medium">Medium</string>
    <string name="accuracy_high">High</string>
    <string name="accuracy_unknown">Unknown</string>
    <string name="accuracy_distance_unknown">\?</string>
    <string name="accuracy_distance_format">± %s</string>
    <string name="accuracy_info_title">Tips for improving sensor data accuracy</string>
    <string name="accuracy_info">GPS: Go outside with an unobstructed view of the sky.\n\u0020\u0020\u0020\u0020%s of actual location\n\u0020\u0020\u0020\u0020%s of actual altitude\n\u0020\u0020\u0020\u0020%s satellites\n\nCompass: Rotate device in a figure 8 pattern and move away from metal.</string>
    <string name="gps_lock_acquired">GPS lock acquired</string>
    <!--Flashlight-->
    <string name="flashlight_title">Flashlight</string>
    <string name="turn_off_flashlight">Tap to turn off</string>
    <string name="sos">SOS</string>
    <!--Navigation Tab - Destination Panel-->
    <string name="eta">~ %s away</string>
    <!--Navigation Tab - Beacon List-->
    <string name="beacon_list_title">Select Beacon</string>
    <string name="delete_beacon">Delete beacon</string>
    <string name="edit_beacon">Edit beacon</string>
    <string name="no_beacons">No beacons</string>
    <string name="long_press_beacon_toast">Long press a beacon to view options.</string>
    <string name="dot" translatable="false">•</string>
    <plurals name="beacon_group_summary">
        <item quantity="one">%d beacon</item>
        <item quantity="other">%d beacons</item>
    </plurals>
    <!--Navigation Tab - Beacon List - Sharesheet-->
    <string name="share_action_send">Send</string>
    <string name="share_action_copy">Copy</string>
    <string name="share_action_copy_beacon">Copy beacon</string>
    <string name="share_action_copy_coordinates">Copy coordinates</string>
    <string name="share_action_geo">Maps</string>
    <!--Navigation Tab - Create beacon-->
    <string name="create_beacon_title">Drop Beacon</string>
    <string name="beacon_name_hint">Name</string>
    <string name="beacon_latitude_hint">Latitude</string>
    <string name="beacon_longitude_hint">Longitude</string>
    <string name="beacon_invalid_name">Invalid name</string>
    <string name="beacon_invalid_latitude">Invalid latitude</string>
    <string name="beacon_invalid_longitude">Invalid longitude</string>
    <string name="beacon_invalid_elevation">Invalid elevation</string>
    <string name="beacon_use_current_location">Use current location</string>
    <string name="beacon_elevation_hint_feet">Elevation feet (Optional)</string>
    <string name="beacon_elevation_hint_meters">Elevation meters (Optional)</string>
    <string name="beacon_comment">Notes (Optional)</string>
    <!--Weather Tab-->
    <string name="units_hpa">hPa</string>
    <string name="units_inhg">inHg</string>
    <string name="units_inhg_short">in</string>
    <string name="units_mbar">mbar</string>
    <string name="units_psi">PSI</string>
    <string name="stop_monitoring">Stop</string>
    <string name="pressure_tendency_format">%s %s / 3h</string>
    <string name="pressure_tendency_format_2">%s / 3h</string>
    <string name="pressure_format">%s %s</string>
    <string name="pressure_setpoint_format">Set: %s - %s ago</string>
    <string name="pressure_reading_time_ago">%s - %s ago</string>
    <string name="notification_storm_alert_channel_name">Alerts</string>
    <string name="notification_storm_alert_channel_desc">Storm alerts</string>
    <string name="notification_storm_alert_text">A storm might be approaching</string>
    <string name="notification_storm_alert_title">Storm Alert</string>
    <string name="notification_monitoring_weather">Monitoring weather in the background</string>
    <string name="weather_notification_desc_format">%s · %s (%s)</string>
    <plurals name="last_hours">
        <item quantity="one">Last %d hour</item>
        <item quantity="other">Last %d hours</item>
    </plurals>
    <plurals name="last_minutes">
        <item quantity="one">Last %d minute</item>
        <item quantity="other">Last %d minutes</item>
    </plurals>
    <string name="temp_f_format">%.0f °F</string>
    <string name="temp_c_format">%.0f °C</string>
    <string name="humidity_format">%.0f%% humidity</string>
    <string name="no_humidity_data">No humidity data</string>
    <string name="dew_point">Dew point %s</string>
    <!--Weather Tab - Forecasts-->
    <string name="weather_improving_fast">Improving very soon</string>
    <string name="weather_improving_slow">Improving soon</string>
    <string name="weather_worsening_slow">Worsening soon</string>
    <string name="weather_worsening_fast">Worsening very soon</string>
    <string name="weather_storm_incoming">Storm incoming</string>
    <string name="weather_not_changing">Not changing soon</string>
    <string name="forecast_improving">Possibly improving later</string>
    <string name="forecast_worsening">Possibly worsening later</string>
    <string name="heat_alert_heat_danger_title">Heat danger</string>
    <string name="heat_alert_heat_message">Heat exhaustion/stroke risk. Be sure to stay hydrated, stay indoors or in shade, limit exercise, and watch for signs of heat exhaustion or stroke.</string>
    <string name="heat_alert_frostbite_message">Hypothermia/frostbite risk. Be sure to stay hydrated, dress warm and limit exposed skin, and watch for signs of hypothermia or frostbite.</string>
    <string name="heat_alert_heat_alert_title">Heat alert</string>
    <string name="heat_alert_heat_warning_title">Heat warning</string>
    <string name="heat_alert_heat_caution_title">Heat caution</string>
    <string name="heat_alert_normal_title">No temperature warning</string>
    <string name="heat_alert_frostbite_caution_title">Hypothermia caution</string>
    <string name="heat_alert_frostbite_warning_title">Hypothermia warning</string>
    <string name="heat_alert_frostbite_danger_title">Hypothermia danger</string>
    <string name="temperature_disclaimer">The temperature shown may be higher due to your phone\'s heat.</string>
    <!--Astronomy Tab-->
    <string name="sun_does_not_set">does not set</string>
    <string name="sun_does_not_rise">does not rise</string>
    <string name="sun_up_no_set">Sun is up</string>
    <string name="sun_down_no_set">Sun is down</string>
    <string name="until_sunset_label">until sunset</string>
    <string name="today">Today</string>
    <string name="tomorrow">Tomorrow</string>
    <string name="yesterday">Yesterday</string>
    <string name="sunrise_label">Sunrise</string>
    <string name="sunset_label">Sunset</string>
    <string name="moon_rise">Moonrise</string>
    <string name="moon_set">Moonset</string>
    <string name="until_sun_time">until %s</string>
    <string name="new_moon">New Moon</string>
    <string name="waning_crescent">Waning Crescent</string>
    <string name="third_quarter">Third Quarter</string>
    <string name="waning_gibbous">Waning Gibbous</string>
    <string name="full_moon">Full Moon</string>
    <string name="waxing_gibbous">Waxing Gibbous</string>
    <string name="first_quarter">First Quarter</string>
    <string name="waxing_crescent">Waxing Crescent</string>
    <string name="sunset_alert_notification_title">Sun is setting soon</string>
    <string name="sunset_alert_notification_text">The sun will set at %s</string>
    <string name="sunset_alert_channel_description">Sunset alerts</string>
    <string name="sunset_alert_channel_title">Sunset alert</string>
    <string name="tidal_range">Tidal range</string>
    <string name="tide_neap">Neap</string>
    <string name="tide_spring">Spring</string>
    <string name="tide_normal">Normal</string>
    <string name="solar_noon">Solar noon</string>
    <string name="lunar_noon">Lunar noon</string>
    <string name="moon_phase">Moon phase</string>
    <string name="moon_illumination">Moon illumination</string>
    <string name="sun_altitude">Sun altitude</string>
    <string name="moon_altitude">Moon altitude</string>
    <string name="sun_dawn">Dawn</string>
    <string name="sun_dusk">Dusk</string>
    <!--Tools-->
    <string name="trail_sense_maps">Offline Maps</string>
    <!--Inclinometer-->
    <string name="inclinometer_title">Inclinometer</string>
    <string name="tool_inclinometer_summary">Estimate avalanche risks and the height of objects</string>
    <string name="avalanche_risk_low">Low avalanche risk</string>
    <string name="avalanche_risk_med">Moderate avalanche risk</string>
    <string name="avalanche_risk_high">High avalanche risk</string>
    <string name="inclinometer_rotate_device">Hold your phone vertically to measure inclination</string>
    <string name="set_inclination_instructions">Tap anywhere to set/unset inclination angle</string>
    <string name="estimated_height">estimated height</string>
    <string name="object_distance_m">Distance (m)</string>
    <string name="your_height_m">Your height (m)</string>
    <string name="object_distance_ft">Distance (ft)</string>
    <string name="your_height_ft">Your height (ft)</string>
    <!--Inventory-->
    <string name="action_inventory">Inventory</string>
    <string name="action_blueprints">Blueprints</string>
    <string name="action_item_add">Add</string>
    <string name="action_item_subtract">Subtract</string>
    <string name="action_item_delete">Delete</string>
    <string name="action_item_edit">Edit</string>
    <string name="spinner_category_prompt">Category</string>
    <string name="dialog_item_add">Add</string>
    <string name="dialog_item_amount">Amount</string>
    <string name="dialog_item_subtract">Subtract</string>
    <string name="create_item_title">Create Item</string>
    <string name="edit_item_title">Edit Item</string>
    <!--Settings - General-->
    <string name="pref_units_header">General</string>
    <string name="pref_general_header">General</string>
    <string name="pref_distance_units_title">Distance</string>
    <string name="meters">Meters</string>
    <string name="feet_miles">Feet / Miles</string>
    <string name="pref_pressure_units_title">Pressure</string>
    <string name="pref_use_24_hour_title">Use 24-hour format</string>
    <string name="pref_theme_title">Theme</string>
    <string name="theme_light">Light</string>
    <string name="theme_dark">Dark</string>
    <string name="theme_black">Black</string>
    <string name="theme_system">System</string>
    <string name="experimental_tools_title">Experimental features</string>
    <string name="coordinate_format_decimal_degrees">Decimal Degrees</string>
    <!--A coordinate format as such:  X° X.XXX' N-->
    <string name="coordinate_format_degrees_decimal_minutes">Degrees Decimal Minutes</string>
    <string name="coordinate_format_degrees_minutes_seconds">Degrees Minutes Seconds</string>
    <string name="pref_coordinate_format_title">Coordinate format</string>
    <string name="fahrenheit">Fahrenheit</string>
    <string name="celsius">Celsius</string>
    <string name="pref_temperature_units_title">Temperature</string>
    <!--Settings - Sensors-->
    <string name="pref_category_sensors_title">Sensors</string>
    <!--Settings - Sensors - Ruler-->
    <string name="pref_ruler_calibration_title">Ruler scale</string>
    <string name="pref_ruler_calibration_summary">"Calibration protocol:
\n-  Set this value to 1.
\n- Measure the Trail Sense ruler value corresponding to one unit of a physical ruler.
\n- Report the measured value here."</string>
    <!--Settings - Sensors - Compass-->
    <string name="pref_compass_sensor_title">Compass</string>
    <string name="pref_use_true_north_title">True North</string>
    <string name="pref_compass_filter_amt_title">Compass smoothing</string>
    <string name="pref_compass_filter_amt_summary">High values may reduce noise</string>
    <!--    A legacy compass sensor - Google recommends not using it, but it may work better on some devices.-->
    <string name="pref_use_legacy_compass_title">Use legacy compass</string>
    <string name="pref_use_legacy_compass_summary">May fix compass issues</string>
    <!--Button text which will use your current location to set the declination override-->
    <string name="compass_from_gps">Set override from GPS</string>
    <!--    The title of the declination override for the compass (edit text field)-->
    <string name="compass_declination_override">Declination override</string>
    <string name="compass_auto_declination">Auto adjust declination</string>
    <string name="compass_azimuth">Azimuth</string>
    <string name="compass_declination">Declination</string>
    <!--    A message which appears when the declination is updated from the GPS on the calibration page-->
    <string name="declination_override_updated_toast">Declination override updated</string>
    <string name="pref_auto_declination_summary">Based on your current location</string>
    <string name="pref_calibrate_compass_btn_title">Calibrate</string>
    <string name="calibrate_compass_dialog_title">Calibrate compass</string>
    <string name="calibrate_compass_dialog_content">Rotate your phone in a figure 8 pattern several times, click %s when finished.</string>
    <string name="calibrate_compass_on_navigate_dialog_content">Rotate your phone in a figure 8 pattern several times, click %s when finished.
\n
\nThis alert can be disabled in the app settings.</string>
    <string name="compass_reported_accuracy">Reported accuracy: %s</string>
    <string name="compass_accuracy_improved">Compass accuracy improved to %s</string>
    <!--Settings - Sensors - GPS-->
    <string name="gps">GPS</string>
    <string name="gps_location">Location</string>
    <string name="pref_auto_location_title">Auto adjust location</string>
    <string name="pref_gps_request_permission_title">Request permission</string>
    <string name="gps_only_support_decimal_degree">Only decimal degree format is supported (ex. 0.0000)</string>
    <!--    The title for the edit text field the user can supply their current latitude (basically mock GPS)-->
    <string name="pref_latitude_override_title">Latitude override</string>
    <!--    The title for the edit text field the user can supply their current longitude (basically mock GPS)-->
    <string name="pref_longitude_override_title">Longitude override</string>
    <!--    The button which can be used to update the lat/lng overrides from your current location-->
    <string name="pref_gps_override_btn_title">Set override from GPS</string>
    <!--Settings - Sensors - Altimeter-->
    <string name="pref_altimeter_calibration_title">Altimeter</string>
    <string name="altitude">Altitude</string>
    <string name="auto_altitude">Auto adjust altitude</string>
    <string name="add_elevation_offsets">Use AMSL elevation</string>
    <!--    The button which can be used to set the current altitude override from the GPS sensor-->
    <string name="altitude_from_gps">Set override from GPS</string>
    <!--    The button which can be used to set the current altitude override from the barometer-->
    <string name="altitude_from_pressure">Set override from barometer</string>
    <string name="fine_tune_using_barometer">Fine tune using barometer</string>
    <!--    The title for the edit text field where the user can enter their current altitude (a manual override)-->
    <string name="pref_altitude_override_title">Altitude override</string>
    <!--    The popup which appears when the altitude override is updated from the GPS or barometer-->
    <string name="altitude_override_updated_toast">Altitude override updated</string>
    <!--    The content of the edit text dialog which pops up when the user clicks the set override from barometer button (asks user to enter the sea level pressure)-->
    <string name="pref_altitude_override_sea_level_dialog_msg">Enter the current pressure at sea level in hPa</string>
    <!--    The title of the sea level pressure override edit text dialog-->
    <string name="pref_altitude_override_sea_level_dialog_title">Enter sea level pressure</string>
    <string name="pref_altitude_offsets_summary">Corrects GPS altitude to above mean sea level</string>
    <string name="pref_fine_tune_altitude_summary">Detects smaller changes in altitude</string>
    <string name="pref_auto_altitude_summary">Based on your current location</string>
    <!--    The supporting text for the altitude_from_pressure button-->
    <string name="pref_altitude_override_sea_level_title">Using a known sea level pressure</string>
    <string name="altimeter_mode_gps">GPS</string>
    <string name="altimeter_mode_barometer">Barometer</string>
    <string name="altimeter_mode_gps_barometer">GPS + Barometer</string>
    <string name="altimeter_mode_override">Never</string>
    <string name="calibration_mode_barometer_alert_msg">Using the barometer as an altimeter may reduce weather forecasting accuracy.</string>
    <string name="calibration_mode_barometer_alert_title">Barometer</string>
    <string name="pref_altimeter_calibration_mode_title">Auto-calibration</string>
    <!--Settings - Sensors - Barometer-->
    <string name="pref_barometer_pressure_title">Pressure</string>
    <string name="pref_use_sea_level_pressure_title">Sea level pressure</string>
    <string name="barometer_thermometer">Barometer and thermometer</string>
    <!--    Text for using the temperature in the sea level pressure calibration formula-->
    <string name="pref_adjust_for_temperature_title">Factor in temperature</string>
    <string name="pref_adjust_for_temperature_summary">Use the temperature in sea level pressure conversions</string>
    <!--    Text for treating rapid changes in pressure as altitude changes in the sea level pressure calibration formula-->
    <string name="pref_sea_level_use_rapid_title">Factor in rapid pressure changes</string>
    <string name="pref_sea_level_use_rapid_summary">Use rapid pressure changes in sea level pressure conversions</string>
    <string name="pref_temperature_adjustment_title">Temperature adjustment</string>
    <string name="pref_temperature_holder_title">Temperature</string>
    <!--Settings - Navigation-->
    <string name="pref_navigation_header">Navigation</string>
    <string name="pref_display_multi_beacons_title">Show nearby beacons</string>
    <string name="pref_show_linear_compass_title">Show linear compass</string>
    <string name="pref_show_linear_compass_summary">When the phone is vertical</string>
    <string name="pref_num_visible_beacons_title">Nearby beacons</string>
    <string name="pref_display_multi_beacons_summary">Show closest beacons on the compass</string>
    <string name="pref_show_calibrate_on_navigate_dialog_title">Calibrate before navigating</string>
    <string name="pref_max_beacon_distance_title">Nearby beacon radius</string>
    <string name="pref_max_beacon_distance_miles_message">Enter the maximum visible beacon radius (Miles)</string>
    <string name="pref_max_beacon_distance_km_message">Enter the maximum visible beacon radius (Kilometers)</string>
    <!--Settings - Weather-->
    <string name="pref_weather_header">Weather</string>
    <string name="pref_send_storm_alerts_title">Storm alerts</string>
    <string name="pref_storm_alert_sensitivity_title">Storm sensitivity</string>
    <string name="pref_pressure_history_title">Pressure history</string>
    <string name="pressure_48_hours">48 hours</string>
    <string name="pressure_24_hours">24 hours</string>
    <string name="pressure_12_hours">12 hours</string>
    <string name="pressure_4_hours">4 hours</string>
    <string name="pressure_tendency_indicator_alt">Pressure tendency indicator</string>
    <string name="pref_monitor_weather_summary">In the background</string>
    <string name="pref_monitor_weather_title">Monitor weather</string>
    <string name="pref_forecast_sensitivity_title">Forecast sensitivity</string>
    <string name="pref_force_weather_updates_title">Force weather updates</string>
    <string name="pref_force_weather_updates_summary">Wakes device while idle, may impact battery</string>
    <string name="forecast_sensitivity_low_hpa">Low (2.5 hPa / 3h)</string>
    <string name="forecast_sensitivity_med_hpa">Medium (1.5 hPa / 3h)</string>
    <string name="forecast_sensitivity_high_hpa">High (0.5 hPa / 3h)</string>
    <string name="forecast_sensitivity_low_mbar">Low (2.5 mbar / 3h)</string>
    <string name="forecast_sensitivity_med_mbar">Medium (1.5 mbar / 3h)</string>
    <string name="forecast_sensitivity_high_mbar">High (0.5 mbar / 3h)</string>
    <string name="forecast_sensitivity_low_psi">Low (0.036 PSI / 3h)</string>
    <string name="forecast_sensitivity_med_psi">Medium (0.022 PSI / 3h)</string>
    <string name="forecast_sensitivity_high_psi">High (0.007 PSI / 3h)</string>
    <string name="forecast_sensitivity_low_in">Low (0.074 in / 3h)</string>
    <string name="forecast_sensitivity_med_in">Medium (0.044 in / 3h)</string>
    <string name="forecast_sensitivity_high_in">High (0.015 in / 3h)</string>
    <string name="storm_sensitivity_low_hpa">Low (6 hPa / 3h)</string>
    <string name="storm_sensitivity_med_hpa">Medium (4.5 hPa / 3h)</string>
    <string name="storm_sensitivity_high_hpa">High (3 hPa / 3h)</string>
    <string name="storm_sensitivity_low_mbar">Low (3 mbar / 3h)</string>
    <string name="storm_sensitivity_med_mbar">Medium (4.5 mbar / 3h)</string>
    <string name="storm_sensitivity_high_mbar">High (3 mbar / 3h)</string>
    <string name="storm_sensitivity_low_psi">Low (0.087 PSI / 3h)</string>
    <string name="storm_sensitivity_med_psi">Medium (0.065 PSI / 3h)</string>
    <string name="storm_sensitivity_high_psi">High (0.044 PSI / 3h)</string>
    <string name="storm_sensitivity_low_in">Low (0.177 in / 3h)</string>
    <string name="storm_sensitivity_med_in">Medium (0.133 in / 3h)</string>
    <string name="storm_sensitivity_high_in">High (0.089 in / 3h)</string>
    <string name="pref_show_weather_notification_title">Show weather notification</string>
    <string name="pref_show_pressure_in_notification_title">Show pressure in notification</string>
    <string name="pref_weather_foreground_service_title">Update weather in foreground</string>
    <string name="pref_weather_foreground_service_summary">May reduce missed updates</string>
    <string name="pref_weather_update_frequency_title">Weather update frequency</string>
    <!--Settings - Astronomy-->
    <string name="pref_astronomy_header">Astronomy</string>
    <string name="pref_sun_time_mode_title">Sunrise / sunset times</string>
    <string name="pref_show_sun_moon_compass_title">Show sun/moon on compass</string>
    <string name="sun_actual">Actual Time</string>
    <string name="sun_civil">Civil Twilight</string>
    <string name="sun_nautical">Nautical Twilight</string>
    <string name="sun_astronomical">Astronomical Twilight</string>
    <string name="sun_moon_compass_always">Always</string>
    <string name="sun_moon_compass_when_up">When up</string>
    <string name="sun_moon_compass_never">Never</string>
    <string name="pref_center_sun_and_moon_title">Keep sun/moon centered</string>
    <string name="sunset_alert_30_minutes">30 minutes</string>
    <string name="sunset_alert_1_hour">1 hour</string>
    <string name="sunset_alert_1_hour_30_minutes">1 hour 30 minutes</string>
    <string name="sunset_alert_2_hours">2 hours</string>
    <string name="sunset_alert_2_hours_30_minutes">2 hours 30 minutes</string>
    <string name="sunset_alert_3_hours">3 hours</string>
    <string name="weather_update_15_minutes">15 minutes</string>
    <string name="weather_update_30_minutes">30 minutes</string>
    <string name="weather_update_45_minutes">45 minutes</string>
    <string name="weather_update_60_minutes">1 hour</string>
    <string name="pref_sunset_alerts_title">Sunset alerts</string>
    <string name="pref_sunset_alert_time_title">Sunset alert time</string>
    <!--Settings - About-->
    <string name="pref_open_source_licenses_title">Licenses</string>
    <string name="pref_category_about">About</string>
    <string name="pref_app_version_title">Version</string>
    <string name="pref_github_title">GitHub</string>
    <string name="pref_email_title">Email developer</string>
    <!--Onboarding-->
    <string name="onboarding_compass">Place beacons and navigate back to them</string>
    <string name="onboarding_weather">Get hyperlocal weather forecasts</string>
    <string name="onboarding_weather_no_internet">* does not use an Internet connection</string>
    <string name="onboarding_astronomy">Know when the sun/moon will rise and set</string>
    <string name="onboarding_background_location">Trail Sense needs permission to use your location</string>
    <string name="onboarding_location_weather">Allows for more accurate weather forecasts (adjusts for altitude - in the background)</string>
    <string name="onboarding_location_navigation">Allows you to navigate to beacons</string>
    <string name="onboarding_location_astronomy">Allows you to see sun/moon rise and set times</string>
    <string name="onboarding_location_privacy">Trail Sense respects your privacy - location data never leaves your device</string>
    <string name="continue_button">CONTINUE</string>
    <string name="onboarding_navigation_flashlight">And easily access your flashlight</string>
    <!--Preference Keys (DO NOT TRANSLATE)-->
    <string name="pref_use_true_north" translatable="false">use_true_north</string>
    <string name="pref_use_sea_level_pressure" translatable="false">use_sea_level_pressure</string>
    <string name="pref_send_storm_alert" translatable="false">send_storm_alert</string>
    <string name="pref_pressure_units" translatable="false">pressure_units</string>
    <string name="pref_distance_units" translatable="false">distance_units</string>
    <string name="pref_just_sent_alert" translatable="false">just_sent_alert</string>
    <string name="pref_use_24_hour" translatable="false">use_24_hour</string>
    <string name="pref_sun_time_mode" translatable="false">sun_time_mode</string>
    <string name="pref_onboarding_completed" translatable="false">onboarding_completed</string>
    <string name="pref_weather_category" translatable="false">pref_weather_category</string>
    <string name="pref_compass_filter_amt" translatable="false">pref_compass_filter_amt</string>
    <string name="pref_theme" translatable="false">pref_theme</string>
    <string name="pref_display_multi_beacons" translatable="false">pref_display_multi_beacons</string>
    <string name="pref_storm_alert_sensitivity" translatable="false">pref_storm_alert_sensitivity</string>
    <string name="pref_show_sun_moon_compass" translatable="false">pref_show_sun_moon_compass_2</string>
    <string name="pref_show_linear_compass" translatable="false">pref_show_linear_compass</string>
    <string name="pref_pressure_history" translatable="false">pref_pressure_history</string>
    <string name="pref_monitor_weather" translatable="false">pref_monitor_weather</string>
    <string name="pref_ruler_calibration" translatable="false">pref_ruler_calibration</string>
    <string name="pref_num_visible_beacons" translatable="false">pref_num_visible_beacons</string>
    <string name="pref_use_legacy_compass" translatable="false">pref_use_legacy_compass</string>
    <string name="pref_center_sun_and_moon" translatable="false">pref_center_sun_and_moon</string>
    <string name="pref_forecast_sensitivity" translatable="false">pref_forecast_sensitivity</string>
    <string name="pref_average_speed" translatable="false">pref_average_speed</string>
    <string name="extra_action" translatable="false">extra_action</string>
    <string name="pref_coordinate_format" translatable="false">pref_coordinate_format</string>
    <string name="pref_sunset_alerts" translatable="false">pref_sunset_alerts</string>
    <string name="pref_sunset_alert_time" translatable="false">pref_sunset_alert_time</string>
    <string name="pref_show_weather_notification" translatable="false">pref_show_weather_notification</string>
    <string name="pref_compass_sensor" translatable="false">pref_compass_calibration</string>
    <string name="pref_holder_altitude" translatable="false">pref_holder_altitude</string>
    <string name="pref_auto_altitude" translatable="false">pref_auto_altitude</string>
    <string name="pref_altitude_offsets" translatable="false">pref_altitude_offsets</string>
    <string name="pref_fine_tune_altitude" translatable="false">pref_fine_tune_altitude</string>
    <string name="pref_altitude_override" translatable="false">pref_altitude_override</string>
    <string name="pref_altitude_override_feet" translatable="false">pref_altitude_override_feet</string>
    <string name="pref_altitude_from_gps_btn" translatable="false">pref_altitude_from_gps_btn</string>
    <string name="pref_altitude_override_sea_level" translatable="false">pref_altitude_override_sea_level</string>
    <string name="pref_altimeter_calibration" translatable="false">pref_altimeter_calibration</string>
    <string name="pref_gps_calibration" translatable="false">pref_gps_calibration</string>
    <string name="pref_barometer_calibration" translatable="false">pref_barometer_calibration</string>
    <string name="pref_holder_azimuth" translatable="false">pref_holder_azimuth</string>
    <string name="pref_holder_declination" translatable="false">pref_holder_declination</string>
    <string name="pref_declination_override" translatable="false">pref_declination_override</string>
    <string name="pref_auto_declination" translatable="false">pref_auto_declination</string>
    <string name="pref_declination_override_gps_btn" translatable="false">pref_declination_override_gps_btn</string>
    <string name="pref_holder_location" translatable="false">pref_holder_location</string>
    <string name="pref_auto_location" translatable="false">pref_auto_location</string>
    <string name="pref_holder_pressure" translatable="false">pref_holder_pressure</string>
    <string name="pref_show_pressure_in_notification" translatable="false">pref_show_pressure_in_notification</string>
    <string name="pref_open_source_licenses" translatable="false">pref_open_source_licenses</string>
    <string name="pref_gps_request_permission" translatable="false">pref_gps_request_permission</string>
    <string name="pref_latitude_override" translatable="false">pref_latitude_override</string>
    <string name="pref_longitude_override" translatable="false">pref_longitude_override</string>
    <string name="pref_gps_override_btn" translatable="false">pref_gps_override_btn</string>
    <string name="pref_calibrate_compass_btn" translatable="false">pref_calibrate_compass_btn</string>
    <string name="pref_app_version" translatable="false">pref_app_version</string>
    <string name="pref_category_licenses" translatable="false">pref_category_licenses</string>
    <string name="pref_show_calibrate_on_navigate_dialog" translatable="false">pref_show_calibrate_on_navigate_dialog</string>
    <string name="pref_github" translatable="false">pref_github</string>
    <string name="pref_email" translatable="false">pref_email</string>
    <string name="tool_inclinometer" translatable="false">tool_inclinometer</string>
    <string name="pref_enable_experimental" translatable="false">pref_enable_experimental</string>
    <string name="pref_non_linear_distances" translatable="false">pref_non_linear_distances</string>
    <string name="pref_force_weather_updates" translatable="false">pref_force_weather_updates</string>
    <string name="pref_temperature_units" translatable="false">pref_temperature_units</string>
    <string name="pref_adjust_for_temperature" translatable="false">pref_adjust_for_temperature</string>
    <string name="pref_sea_level_use_rapid" translatable="false">pref_sea_level_use_rapid</string>
    <string name="pref_temperature_adjustment_c" translatable="false">pref_temperature_adjustment_c</string>
    <string name="pref_temperature_adjustment_f" translatable="false">pref_temperature_adjustment_f</string>
    <string name="pref_temperature_holder" translatable="false">pref_temperature_holder</string>
    <string name="pref_weather_update_frequency" translatable="false">pref_weather_update_frequency</string>
    <string name="pref_altimeter_calibration_mode" translatable="false">pref_altimeter_calibration_mode</string>
    <string name="pref_sea_level_pressure_override" translatable="false">pref_sea_level_pressure_override</string>
    <string name="pref_weather_foreground_service" translatable="false">pref_weather_foreground_service</string>
    <string name="pref_max_beacon_distance" translatable="false">pref_max_beacon_distance</string>
    <string name="pref_max_beacon_distance_miles" translatable="false">pref_max_beacon_distance_miles</string>
    <string name="tool_trail_sense_maps" translatable="false">tool_trail_sense_maps</string>
    <string name="error_occurred">An error occurred</string>
    <string name="error_occurred_message">Trail Sense ran into an error and will close. Please email the developer to get this issue fixed.</string>
    <string name="moon_azimuth">Moon azimuth</string>
    <string name="sun_azimuth">Sun azimuth</string>
    <string name="tool_user_guide_title">User Guide</string>
    <string name="tool_user_guide" translatable="false">tool_user_guide</string>
    <string name="tool_user_guide_summary">A how-to guide for using Trail Sense</string>
    <string name="delete_beacon_group">Delete group</string>
    <string name="delete_beacon_group_message">%s and all its beacons will be deleted.</string>
    <string name="edit_beacon_group">Edit group</string>
    <string name="beacon_create">Create</string>
    <string name="beacon_create_beacon">Beacon</string>
    <string name="beacon_create_group">Group</string>
    <string name="beacon_group_name_hint">Name</string>
    <string name="no_group">No group</string>
    <string name="beacon_group_spinner_title">Group</string>
    <string name="weather_update_notification_channel">Weather update</string>
    <string name="weather_update_notification_channel_desc">Background weather updates</string>
    <string name="pref_sea_level_require_dwell" translatable="false">pref_sea_level_require_dwell</string>
    <string name="pref_sea_level_require_dwell_summary">Only show readings when the altitude hasn\'t changed for at least an hour. Improves forecast reliability.</string>
    <string name="pref_sea_level_require_dwell_title">Ignore rapid altitude changes</string>
    <string name="sun_and_moon">Sun &amp; Moon Positions</string>
    <string name="sun_and_moon_position_details">Sun\n\tAltitude: %s\n\tAzimuth: %s\n\nMoon\n\tAltitude: %s\n\tAzimuth: %s</string>
    <string name="tap_sun_moon_hint">Tap sun or moon for position details</string>
    <string name="advanced_settings_category">Advanced</string>
    <string name="forecasts_category">Forecasts</string>
    <string name="navigation_nearby_category">Nearby</string>
    <string name="pref_navigation_header_key" translatable="false">pref_navigation_header_key</string>
    <string name="pref_astronomy_category" translatable="false">pref_astronomy_category</string>
    <string name="pref_category_tabs">Tabs</string>
    <string name="guide_conserving_battery_title">Conserving battery</string>
    <string name="guide_conserving_battery_description">Saving battery while using Trail Sense</string>
    <string name="guide_beacons_title">Beacons</string>
    <string name="guide_beacons_description">How to navigate using beacons</string>
    <string name="guide_weather_prediction_title">Weather prediction</string>
    <string name="guide_weather_prediction_description">How to predict weather using Trail Sense</string>
    <string name="tool_bubble_level" translatable="false">tool_bubble_level</string>
    <string name="tool_bubble_level_title">Bubble Level</string>
    <string name="tool_bubble_level_summary">Determine if surfaces are flat</string>
    <string name="beacon_action_view_details">View details</string>
    <string name="pref_barometer_altitude_change" translatable="false">pref_barometer_altitude_change</string>
    <string name="pref_barometer_altitude_change_title">Travelling altitude change threshold</string>
    <string name="pref_sea_level_pressure_change_thresh" translatable="false">pref_sea_level_pressure_change_thresh</string>
    <string name="pref_sea_level_pressure_change_thresh_title">Travelling pressure change threshold</string>
    <string name="tool_inventory" translatable="false">tool_inventory</string>
    <string name="category_other">Other</string>
    <string name="category_food">Food</string>
    <string name="category_hydration">Hydration</string>
    <string name="category_tools">Tools</string>
    <string name="category_clothing">Clothing</string>
    <string name="category_medical">Medical</string>
    <string name="category_fire">Fire</string>
    <string name="category_shelter">Shelter</string>
    <string name="category_safety">Safety</string>
    <string name="category_natural">Natural</string>
    <string name="category_navigation">Navigation</string>
    <string name="tool_inventory_summary">Keep track of items on hand</string>
    <string name="tool_depth_title">Depth</string>
    <string name="tool_depth" translatable="false">tool_depth</string>
    <string name="tool_depth_summary">Determine water depth</string>
    <string name="depth_disclaimer">Use at your own risk.\n\nDo not use without a waterproof case and stay within a safe diving distance if possible.</string>
    <string name="item_name_hint">Name</string>
    <string name="item_amount_hint">Amount</string>
    <string name="guide_avalanche_description">How to determine avalanche risk</string>
    <string name="guide_avalanche_risk">Avalanche risk estimation</string>
    <string name="object_height_guide">Estimate object heights</string>
    <string name="object_height_guide_description">How to estimate the heights of objects</string>
    <string name="toast_destination_bearing_set">Destination bearing set</string>
    <string name="tool_cliff_height_title">Cliff Height</string>
    <string name="tool_cliff_height" translatable="false">tool_cliff_height</string>
    <string name="tool_cliff_height_description">Measure the height of a cliff or drop</string>
    <string name="cliff_height_stop_measure">Stop</string>
    <string name="tool_cliff_height_disclaimer">Only use this tool when it is safe to do so, and be sure to check what is below the cliff to avoid injury. See the user guide for instructions.</string>
    <string name="cliff_height_guide">Estimate cliff height</string>
    <string name="cliff_height_guide_description">How to estimate the heights of cliffs or drops</string>
    <string name="max_depth">Max: %s</string>
    <string name="tool_whistle_title">Whistle</string>
    <string name="tool_whistle" translatable="false">tool_whistle</string>
    <string name="action_inventory_delete_all">Delete all</string>
    <string name="action_inventory_delete_all_confirm">Delete all inventory items?</string>
    <string name="inventory_empty_text">No items</string>
    <string name="email" translatable="false">trailsense@protonmail.com</string>
    <string name="tool_distance_convert_title">Distance Converter</string>
    <string name="tool_distance_convert" translatable="false">tool_distance_convert</string>
    <string name="distance_hint">Distance</string>
    <string name="distance_from">From</string>
    <string name="distance_to">To</string>
    <string name="unit_meters">Meters</string>
    <string name="unit_kilometers">Kilometers</string>
    <string name="unit_feet">Feet</string>
    <string name="unit_miles">Miles</string>
    <string name="unit_nautical_miles">Nautical Miles</string>
    <string name="guide_recommended_apps">Recommended apps</string>
    <string name="guide_recommended_apps_description">Useful apps for survival situations</string>
    <string name="pref_privacy_policy_title">Privacy policy</string>
    <string name="pref_privacy_policy" translatable="false">pref_privacy_policy</string>
    <string name="privacy_policy_url" translatable="false">https://kylecorry.com/Trail-Sense/privacy_policy.html</string>
    <string name="tool_solar_panel_summary">Position solar panels for optimal power production</string>
    <string name="tool_solar_panel_title">Solar Panel Aligner</string>
    <string name="tool_solar_panel" translatable="false">tool_solar_panel</string>
    <string name="solar_align_now">Now</string>
    <string name="solar_panel_instructions">Place your phone on the face of the solar panel to begin.</string>
    <string name="water_boil_timer_channel">Water Boil Timer</string>
    <string name="water_boil_timer_channel_description">Water is boiling</string>
    <string name="water_boil_timer_title">Water boiling</string>
    <string name="water_boil_timer_done_title">Water done boiling</string>
    <string name="water_boil_timer_done_content">Your water is now potable</string>
    <plurals name="water_boil_timer_content">
        <item quantity="one">%d second until potable</item>
        <item quantity="other">%d seconds until potable</item>
    </plurals>
    <string name="boil_start">Start</string>
    <string name="tool_boil_summary">Tell when water is potable</string>
    <string name="tool_boil_title">Water Boil Timer</string>
    <string name="tool_boil" translatable="false">tool_boil</string>
    <string name="pref_sensor_details" translatable="false">pref_sensor_details</string>
    <string name="pref_sensor_details_title">Sensor details</string>
    <string name="tool_flashlight" translatable="false">tool_flashlight</string>
    <string name="flashlight_strobe">Strobe</string>
    <string name="tool_clock_title">Clock</string>
    <string name="utc_format">UTC %s</string>
    <string name="tool_clock" translatable="false">tool_clock</string>
    <string name="lightning">Lightning</string>
    <string name="thunder">Thunder</string>
    <string name="reset">Reset</string>
    <string name="tool_lightning_description">Measure the distance from a lightning strike</string>
    <string name="tool_lightning_title">Lightning Strike Distance</string>
    <string name="tool_lightning" translatable="false">tool_lightning</string>
    <string name="precise_centimeters_format">%s cm</string>
    <string name="precise_inches_format">%s in</string>
    <string name="tool_ruler_title">Ruler</string>
    <string name="tool_ruler" translatable="false">tool_ruler</string>
    <string name="one">1</string>
    <string name="two">2</string>
    <string name="three">3</string>
    <string name="water_purification_step_1">Filter the water</string>
    <string name="water_purification_step_2">Bring water to a rolling boil</string>
    <string name="water_purification_step_3">Start the timer</string>
    <string name="clock_waiting_for_gps">Updating time from GPS…</string>
    <string name="pref_fine_with_strobe" translatable="false">pref_fine_with_strobe</string>
    <string name="strobe_warning_title">Flashing lights</string>
    <string name="strobe_warning_content">The strobe feature contains flashing lights, which may be dangerous for some users.</string>
    <string name="tool_battery_title">Battery</string>
    <string name="tool_battery" translatable="false">tool_battery</string>
    <string name="battery_health_cold">Cold</string>
    <string name="battery_health_dead">Dead</string>
    <string name="battery_health_good">Good</string>
    <string name="battery_health_overheat">Overheat</string>
    <string name="battery_health_over_voltage">Over voltage</string>
    <string name="battery_health_unknown">Unknown</string>
    <string name="battery_health">Health: %s</string>
    <string name="tool_category_distance">Distance</string>
    <string name="tool_category_power">Power</string>
    <string name="tool_category_time">Time</string>
    <string name="tool_category_angles">Angles</string>
    <string name="tool_category_location">Location</string>
    <string name="tool_category_other">Other</string>
    <string name="tool_category_signaling">Signaling</string>
    <string name="tool_triangulate_title">Triangulate Location</string>
    <string name="tool_triangulate" translatable="false">tool_triangulate</string>
    <string name="tool_triangulate_summary">Determine your location without GPS</string>
    <string name="triangulate_mark_beacon">Mark</string>
    <string name="could_not_triangulate">Could not triangulate</string>
    <string name="beacon_1">Beacon 1</string>
    <string name="beacon_2">Beacon 2</string>
    <string name="pip_button">Update System Time</string>
    <string name="pip_notification_scheduled">Notification scheduled for %s</string>
    <string name="notification_channel_clock_sync">Clock Sync</string>
    <string name="notification_channel_clock_sync_description">A notification to sync your clock to GPS time</string>
    <string name="clock_sync_notification">Clock Sync - %s</string>
    <string name="clock_sync_instructions">Set the time to %s when the notification arrives</string>
    <string name="clock_sync_time_settings">Open time settings?</string>
    <string name="metal_detected">Metal detected</string>
    <string name="magnetic_field_format">%.0f uT</string>
    <string name="threshold">Threshold</string>
    <string name="tool_metal_detector_title">Metal Detector</string>
    <string name="tool_metal_detector" translatable="false">tool_metal_detector</string>
    <string name="metal_detector_calibrate">Calibrate</string>
    <string name="metal_detector_disclaimer">Only detects magnetic metals (ex. iron)</string>
    <string name="update_gps_override">Update GPS override</string>
    <string name="location_override_updated">Location override updated</string>
    <string name="notes_empty_text">No notes</string>
    <string name="untitled_note">(untitled note)</string>
    <string name="delete_note_title">Delete note?</string>
    <string name="tool_notes_title">Notes</string>
    <string name="tool_notes" translatable="false">tool_notes</string>
    <string name="note_title_hint">Title</string>
    <string name="note_content_hint">Contents</string>
    <string name="bubble_level_angles">X: %s\nY: %s</string>
    <string name="freezing_temperatures_warning">Freezing Temperatures</string>
    <string name="freezing_temperatures_description">Water will freeze if left out and rain may turn to snow</string>
<<<<<<< HEAD
=======
    <string name="unit_centimeters">Centimeters</string>
    <string name="unit_inches">Inches</string>
>>>>>>> 2bfc9b88
</resources><|MERGE_RESOLUTION|>--- conflicted
+++ resolved
@@ -704,9 +704,6 @@
     <string name="bubble_level_angles">X: %s\nY: %s</string>
     <string name="freezing_temperatures_warning">Freezing Temperatures</string>
     <string name="freezing_temperatures_description">Water will freeze if left out and rain may turn to snow</string>
-<<<<<<< HEAD
-=======
     <string name="unit_centimeters">Centimeters</string>
     <string name="unit_inches">Inches</string>
->>>>>>> 2bfc9b88
 </resources>