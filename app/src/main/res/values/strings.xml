<?xml version="1.0" encoding="utf-8"?>
<resources>
    <string name="app_name" translatable="false">Trail Sense</string>
    <!--Tabs-->
    <string name="navigation">Navigation</string>
    <string name="weather">Weather</string>
    <string name="settings">Settings</string>
    <string name="astronomy">Astronomy</string>
    <string name="tools">Tools</string>
    <!--Dialogs-->
    <string name="dialog_ok">OK</string>
    <string name="dialog_cancel">Cancel</string>
    <string name="copied_to_clipboard_toast">Copied to clipboard</string>
    <!--Permissions-->
    <string name="access_background_location">Update location settings</string>
    <string name="access_background_location_rationale">Trail Sense uses location data in the background. It is used for sea level pressure calibration in weather monitoring and to provide more accurate sunset alerts. [View Privacy Policy](https://kylecorry.com/Trail-Sense/privacy_policy.html)</string>
    <string name="dialog_grant">Update settings</string>
    <string name="dialog_deny">No thanks</string>
    <!--Disclaimer-->
    <string name="disclaimer_message_title">Disclaimer</string>
    <string name="disclaimer_message_content">Trail Sense is a tool that can be used in a survival situation, but you should not rely solely upon it. Please validate its accuracy, avoid dangerous situations when possible, stay calm, and use common sense.</string>
    <!--Navigation Tab - Unit Formats-->
    <string name="precise_feet_format">%s ft</string>
    <string name="precise_miles_format">%s mi</string>
    <string name="precise_nautical_miles_format">%s nm</string>
    <string name="precise_meters_format">%s m</string>
    <string name="precise_kilometers_format">%s km</string>
    <string name="feet_format">%.0f ft</string>
    <string name="depth_feet_format">%.1f ft</string>
    <string name="miles_format">%.2f mi</string>
    <string name="nautical_miles_format">%.2f nm</string>
    <string name="inches_format">%.2f in</string>
    <string name="centimeters_format">%.2f cm</string>
    <string name="meters_format">%.0f m</string>
    <string name="depth_meters_format">%.2f m</string>
    <string name="kilometers_format">%.2f km</string>
    <string name="kilometers_per_hour_format">%.1f km/h</string>
    <string name="miles_per_hour_format">%.1f mph</string>
    <string name="duration_hour_format">%dh</string>
    <string name="duration_minute_format">%dm</string>
    <string name="duration_hour_minute_format">%dh %dm</string>
    <string name="direction_north">N</string>
    <string name="direction_south">S</string>
    <string name="direction_east">E</string>
    <string name="direction_west">W</string>
    <string name="direction_north_east">NE</string>
    <string name="direction_south_east">SE</string>
    <string name="direction_north_west">NW</string>
    <string name="direction_south_west">SW</string>
    <string name="increase">+</string>
    <string name="decrease">-</string>
    <string name="elevation_diff_format">%s%s</string>
    <string name="degree_format">%.0f°</string>
    <string name="degree">%s°</string>
    <string name="percent_format">%d%%</string>
    <string name="precise_percent_format">%s%%</string>
    <string name="battery_capacity_format">%.2f mAh</string>
    <string name="current_format">%.0f mA</string>
    <string name="charging_fast">Charging rapidly (%s)</string>
    <string name="charging_slow">Charging slowly (%s)</string>
    <string name="discharging_slow">Discharging slowly (%s)</string>
    <string name="discharging_fast">Discharging rapidly (%s)</string>
    <string name="dash">-</string>
    <string name="battery_temp">Phone: %s</string>
    <!--Navigation Tab - Accuracy-->
    <string name="accuracy_low">Low</string>
    <string name="accuracy_medium">Medium</string>
    <string name="accuracy_high">High</string>
    <string name="unknown">Unknown</string>
    <string name="accuracy_distance_unknown">\?</string>
    <string name="accuracy_distance_format">± %s</string>
    <string name="accuracy_info_title">Tips for improving sensor data accuracy</string>
    <string name="accuracy_info">GPS: Go outside with an unobstructed view of the sky.\n\u0020\u0020\u0020\u0020%s of actual location\n\u0020\u0020\u0020\u0020%s of actual altitude\n\u0020\u0020\u0020\u0020%s satellites\n\nCompass: Rotate device in a figure 8 pattern and move away from metal.</string>
    <string name="gps_lock_acquired">GPS lock acquired</string>
    <!--Flashlight-->
    <string name="flashlight_title">Flashlight</string>
    <string name="tap_to_turn_off">Tap to turn off</string>
    <string name="sos">SOS</string>
    <!--Navigation Tab - Destination Panel-->
    <string name="eta">~ %s away</string>
    <!--Navigation Tab - Beacon List-->
    <string name="beacon_list_title">Select Beacon</string>
    <string name="delete_beacon">Delete beacon</string>
    <string name="edit_beacon">Edit beacon</string>
    <string name="no_beacons">No beacons</string>
    <plurals name="beacon_group_summary">
        <item quantity="one">%d beacon</item>
        <item quantity="other">%d beacons</item>
    </plurals>
    <!--Navigation Tab - Beacon List - Sharesheet-->
    <string name="share_action_send">Send</string>
    <string name="share_action_copy">Copy</string>
    <string name="share_action_geo">Maps</string>
    <!--Navigation Tab - Create beacon-->
    <string name="create_beacon_title">Drop Beacon</string>
    <string name="beacon_name_hint">Name</string>
    <string name="beacon_invalid_name">Invalid name</string>
    <string name="beacon_invalid_elevation">Invalid elevation</string>
    <string name="beacon_elevation_hint_feet">Elevation feet (Optional)</string>
    <string name="beacon_elevation_hint_meters">Elevation meters (Optional)</string>
    <string name="beacon_comment">Notes (Optional)</string>
    <!--Weather Tab-->
    <string name="units_hpa">hPa</string>
    <string name="units_inhg">inHg</string>
    <string name="units_inhg_short">in</string>
    <string name="units_mbar">mbar</string>
    <string name="units_psi">PSI</string>
    <string name="stop_monitoring">Stop</string>
    <string name="pressure_tendency_format">%s %s / 3h</string>
    <string name="pressure_tendency_format_2">%s / 3h</string>
    <string name="pressure_format">%s %s</string>
    <string name="pressure_setpoint_format">Set: %s - %s ago</string>
    <string name="pressure_reading_time_ago">%s - %s ago</string>
    <string name="notification_storm_alert_channel_name">Alerts</string>
    <string name="notification_storm_alert_channel_desc">Storm alerts</string>
    <string name="notification_storm_alert_text">A storm might be approaching</string>
    <string name="notification_storm_alert_title">Storm Alert</string>
    <string name="notification_monitoring_weather">Monitoring weather in the background</string>
    <string name="weather_notification_desc_format">%s · %s (%s)</string>
    <plurals name="last_hours">
        <item quantity="one">Last %d hour</item>
        <item quantity="other">Last %d hours</item>
    </plurals>
    <plurals name="last_minutes">
        <item quantity="one">Last %d minute</item>
        <item quantity="other">Last %d minutes</item>
    </plurals>
    <string name="temp_f_format">%.0f °F</string>
    <string name="temp_c_format">%.0f °C</string>
    <string name="precise_temp_f_format">%s °F</string>
    <string name="precise_temp_c_format">%s °C</string>
    <string name="humidity_format">%.0f%% humidity</string>
    <string name="no_humidity_data">No humidity data</string>
    <string name="dew_point">Dew point %s</string>
    <!--Weather Tab - Forecasts-->
    <string name="weather_improving_fast">Improving very soon</string>
    <string name="weather_improving_slow">Improving soon</string>
    <string name="weather_worsening_slow">Worsening soon</string>
    <string name="weather_worsening_fast">Worsening very soon</string>
    <string name="weather_storm_incoming">Storm incoming</string>
    <string name="weather_not_changing">Not changing soon</string>
    <string name="forecast_improving">Possibly improving later</string>
    <string name="forecast_worsening">Possibly worsening later</string>
    <string name="heat_alert_heat_danger_title">Heat danger</string>
    <string name="heat_alert_heat_message">Heat exhaustion/stroke risk. Be sure to stay hydrated, stay indoors or in shade, limit exercise, and watch for signs of heat exhaustion or stroke.</string>
    <string name="heat_alert_frostbite_message">Hypothermia/frostbite risk. Be sure to stay hydrated, dress warm and limit exposed skin, and watch for signs of hypothermia or frostbite.</string>
    <string name="heat_alert_heat_alert_title">Heat alert</string>
    <string name="heat_alert_heat_warning_title">Heat warning</string>
    <string name="heat_alert_heat_caution_title">Heat caution</string>
    <string name="heat_alert_normal_title">No temperature warning</string>
    <string name="heat_alert_frostbite_caution_title">Hypothermia caution</string>
    <string name="heat_alert_frostbite_warning_title">Hypothermia warning</string>
    <string name="heat_alert_frostbite_danger_title">Hypothermia danger</string>
    <string name="temperature_disclaimer">The temperature shown may be higher due to your phone\'s heat.</string>
    <!--Astronomy Tab-->
    <string name="sun_does_not_set">does not set</string>
    <string name="sun_does_not_rise">does not rise</string>
    <string name="sun_up_no_set">Sun is up</string>
    <string name="sun_down_no_set">Sun is down</string>
    <string name="until_sunset_label">until sunset</string>
    <string name="today">Today</string>
    <string name="tomorrow">Tomorrow</string>
    <string name="yesterday">Yesterday</string>
    <string name="sunrise_label">Sunrise</string>
    <string name="sunset_label">Sunset</string>
    <string name="moon_rise">Moonrise</string>
    <string name="moon_set">Moonset</string>
    <string name="until_sun_time">until %s</string>
    <string name="new_moon">New Moon</string>
    <string name="waning_crescent">Waning Crescent</string>
    <string name="third_quarter">Third Quarter</string>
    <string name="waning_gibbous">Waning Gibbous</string>
    <string name="full_moon">Full Moon</string>
    <string name="waxing_gibbous">Waxing Gibbous</string>
    <string name="first_quarter">First Quarter</string>
    <string name="waxing_crescent">Waxing Crescent</string>
    <string name="sunset_alert_notification_title">Sun is setting soon</string>
    <string name="sunset_alert_notification_text">The sun will set at %s</string>
    <string name="sunset_alert_channel_description">Sunset alerts</string>
    <string name="sunset_alert_channel_title">Sunset alert</string>
    <string name="tidal_range">Tidal range</string>
    <string name="tide_neap">Neap</string>
    <string name="tide_spring">Spring</string>
    <string name="tide_normal">Normal</string>
    <string name="solar_noon">Solar noon</string>
    <string name="lunar_noon">Lunar noon</string>
    <string name="moon_phase">Moon phase</string>
    <string name="moon_illumination">Moon illumination</string>
    <string name="sun_dawn">Dawn</string>
    <string name="sun_dusk">Dusk</string>
    <!--Tools-->
    <string name="trail_sense_maps">Offline Maps</string>
    <!--Inclinometer-->
    <string name="inclinometer_title">Inclinometer</string>
    <string name="tool_inclinometer_summary">Estimate avalanche risks and the height of objects</string>
    <string name="avalanche_risk_low">Low avalanche risk</string>
    <string name="avalanche_risk_med">Moderate avalanche risk</string>
    <string name="avalanche_risk_high">High avalanche risk</string>
    <string name="inclinometer_rotate_device">Hold your phone vertically to measure inclination</string>
    <string name="set_inclination_instructions">Tap anywhere to set/unset inclination angle</string>
    <string name="estimated_height">estimated height</string>
    <string name="object_distance_m">Distance (m)</string>
    <string name="your_height_m">Your height (m)</string>
    <string name="object_distance_ft">Distance (ft)</string>
    <string name="your_height_ft">Your height (ft)</string>
    <!--Inventory-->
    <string name="action_inventory">Inventory</string>
    <string name="action_item_add">Add</string>
    <string name="action_item_subtract">Subtract</string>
    <string name="action_item_delete">Delete</string>
    <string name="action_item_edit">Edit</string>
    <string name="spinner_category_prompt">Category</string>
    <string name="dialog_item_add">Add</string>
    <string name="dialog_item_amount">Amount</string>
    <string name="dialog_item_subtract">Subtract</string>
    <string name="create_item_title">Create Item</string>
    <string name="edit_item_title">Edit Item</string>
    <!--Settings - General-->
    <string name="pref_units_header">General</string>
    <string name="pref_general_header">General</string>
    <string name="pref_distance_units_title">Distance</string>
    <string name="meters">Meters</string>
    <string name="feet_miles">Feet / Miles</string>
    <string name="pref_pressure_units_title">Pressure</string>
    <string name="pref_use_24_hour_title">Use 24-hour format</string>
    <string name="pref_theme_title">Theme</string>
    <string name="theme_light">Light</string>
    <string name="theme_dark">Dark</string>
    <string name="theme_black">Black</string>
    <string name="theme_system">System</string>
    <string name="experimental_tools_title">Experimental features</string>
    <string name="coordinate_format_decimal_degrees">Decimal Degrees</string>
    <!--A coordinate format as such:  X° X.XXX' N-->
    <string name="coordinate_format_degrees_decimal_minutes">Degrees Decimal Minutes</string>
    <string name="coordinate_format_degrees_minutes_seconds">Degrees Minutes Seconds</string>
    <string name="coordinate_format_utm">UTM</string>
    <string name="coordinate_format_mgrs">MGRS</string>
    <string name="pref_coordinate_format_title">Coordinate format</string>
    <string name="fahrenheit">Fahrenheit</string>
    <string name="celsius">Celsius</string>
    <string name="pref_temperature_units_title">Temperature</string>
    <!--Settings - Sensors-->
    <string name="pref_category_sensors_title">Sensors</string>
    <!--Settings - Sensors - Ruler-->
    <string name="pref_ruler_calibration_title">Ruler scale</string>
    <string name="pref_ruler_calibration_summary">"Calibration protocol:
\n-  Set this value to 1.
\n- Measure the Trail Sense ruler value corresponding to one unit of a physical ruler.
\n- Report the measured value here."</string>
    <!--Settings - Sensors - Compass-->
    <string name="pref_compass_sensor_title">Compass</string>
    <string name="pref_use_true_north_title">True North</string>
    <string name="pref_compass_filter_amt_title">Compass smoothing</string>
    <string name="pref_compass_filter_amt_summary">High values may reduce noise</string>
    <!--    A legacy compass sensor - Google recommends not using it, but it may work better on some devices.-->
    <string name="pref_use_legacy_compass_title">Use legacy compass</string>
    <string name="pref_use_legacy_compass_summary">May fix compass issues</string>
    <!--Button text which will use your current location to set the declination override-->
    <string name="compass_from_gps">Set override from GPS</string>
    <!--    The title of the declination override for the compass (edit text field)-->
    <string name="compass_declination_override">Declination override</string>
    <string name="compass_auto_declination">Auto adjust declination</string>
    <string name="compass_azimuth">Azimuth</string>
    <string name="compass_declination">Declination</string>
    <!--    A message which appears when the declination is updated from the GPS on the calibration page-->
    <string name="declination_override_updated_toast">Declination override updated</string>
    <string name="pref_auto_declination_summary">Based on your current location</string>
    <string name="pref_calibrate_compass_btn_title">Calibrate</string>
    <string name="calibrate_compass_dialog_title">Calibrate compass</string>
    <string name="calibrate_compass_dialog_content">Rotate your phone in a figure 8 pattern several times, click %s when finished.</string>
    <string name="calibrate_compass_on_navigate_dialog_content">Rotate your phone in a figure 8 pattern several times, click %s when finished.
\n
\nThis alert can be disabled in the app settings.</string>
    <string name="compass_reported_accuracy">Reported accuracy: %s</string>
    <string name="compass_accuracy_improved">Compass accuracy improved to %s</string>
    <!--Settings - Sensors - GPS-->
    <string name="gps">GPS</string>
    <string name="gps_location">Location</string>
    <string name="pref_auto_location_title">Auto adjust location</string>
    <string name="pref_gps_request_permission_title">Request permission</string>
    <!--    The title for the edit text field the user can supply their current latitude (basically mock GPS)-->
    <!--    The title for the edit text field the user can supply their current longitude (basically mock GPS)-->
    <!--    The button which can be used to update the lat/lng overrides from your current location-->
    <!--Settings - Sensors - Altimeter-->
    <string name="pref_altimeter_calibration_title">Altimeter</string>
    <string name="altitude">Altitude</string>
    <string name="add_elevation_offsets">Use AMSL elevation</string>
    <!--    The button which can be used to set the current altitude override from the GPS sensor-->
    <string name="altitude_from_gps">Set override from GPS</string>
    <!--    The button which can be used to set the current altitude override from the barometer-->
    <string name="altitude_from_pressure">Set override from barometer</string>
    <!--    The title for the edit text field where the user can enter their current altitude (a manual override)-->
    <string name="pref_altitude_override_title">Altitude override</string>
    <!--    The popup which appears when the altitude override is updated from the GPS or barometer-->
    <string name="altitude_override_updated_toast">Altitude override updated</string>
    <!--    The content of the edit text dialog which pops up when the user clicks the set override from barometer button (asks user to enter the sea level pressure)-->
    <string name="pref_altitude_override_sea_level_dialog_msg">Enter the current pressure at sea level in hPa</string>
    <!--    The title of the sea level pressure override edit text dialog-->
    <string name="pref_altitude_override_sea_level_dialog_title">Enter sea level pressure</string>
    <string name="pref_altitude_offsets_summary">Corrects GPS altitude to above mean sea level</string>
    <!--    The supporting text for the altitude_from_pressure button-->
    <string name="pref_altitude_override_sea_level_title">Using a known sea level pressure</string>
    <string name="altimeter_mode_gps">GPS</string>
    <string name="altimeter_mode_barometer">Barometer</string>
    <string name="altimeter_mode_gps_barometer">GPS + Barometer</string>
    <string name="altimeter_mode_override">Never</string>
    <string name="calibration_mode_barometer_alert_msg">Using the barometer as an altimeter may reduce weather forecasting accuracy.</string>
    <string name="calibration_mode_barometer_alert_title">Barometer</string>
    <string name="pref_altimeter_calibration_mode_title">Auto-calibration</string>
    <!--Settings - Sensors - Barometer-->
    <string name="pref_barometer_pressure_title">Pressure</string>
    <string name="pref_use_sea_level_pressure_title">Sea level pressure</string>
    <string name="barometer_thermometer">Barometer and thermometer</string>
    <!--    Text for using the temperature in the sea level pressure calibration formula-->
    <string name="pref_adjust_for_temperature_title">Factor in temperature</string>
    <string name="pref_adjust_for_temperature_summary">Use the temperature in sea level pressure conversions</string>
    <!--    Text for treating rapid changes in pressure as altitude changes in the sea level pressure calibration formula-->
    <string name="pref_sea_level_use_rapid_title">Factor in rapid pressure changes</string>
    <string name="pref_sea_level_use_rapid_summary">Use rapid pressure changes in sea level pressure conversions</string>
    <string name="pref_temperature_holder_title">Temperature</string>
    <!--Settings - Navigation-->
    <string name="pref_display_multi_beacons_title">Show nearby beacons</string>
    <string name="pref_show_linear_compass_title">Show linear compass</string>
    <string name="pref_show_linear_compass_summary">When the phone is vertical</string>
    <string name="pref_num_visible_beacons_title">Nearby beacons</string>
    <string name="pref_display_multi_beacons_summary">Show closest beacons on the compass</string>
    <string name="pref_show_calibrate_on_navigate_dialog_title">Calibrate before navigating</string>
    <string name="pref_max_beacon_distance_title">Nearby beacon radius</string>
    <string name="pref_max_beacon_distance_miles_message">Enter the maximum visible beacon radius (Miles)</string>
    <string name="pref_max_beacon_distance_km_message">Enter the maximum visible beacon radius (Kilometers)</string>
    <!--Settings - Weather-->
    <string name="pref_send_storm_alerts_title">Storm alerts</string>
    <string name="pref_storm_alert_sensitivity_title">Storm sensitivity</string>
    <string name="pref_pressure_history_title">Pressure history</string>
    <string name="pressure_48_hours">48 hours</string>
    <string name="pressure_24_hours">24 hours</string>
    <string name="pressure_12_hours">12 hours</string>
    <string name="pressure_4_hours">4 hours</string>
    <string name="pressure_tendency_indicator_alt">Pressure tendency indicator</string>
    <string name="pref_monitor_weather_summary">In the background</string>
    <string name="pref_monitor_weather_title">Monitor weather</string>
    <string name="pref_forecast_sensitivity_title">Forecast sensitivity</string>
    <string name="forecast_sensitivity_low_hpa">Low (2.5 hPa / 3h)</string>
    <string name="forecast_sensitivity_med_hpa">Medium (1.5 hPa / 3h)</string>
    <string name="forecast_sensitivity_high_hpa">High (0.5 hPa / 3h)</string>
    <string name="forecast_sensitivity_low_mbar">Low (2.5 mbar / 3h)</string>
    <string name="forecast_sensitivity_med_mbar">Medium (1.5 mbar / 3h)</string>
    <string name="forecast_sensitivity_high_mbar">High (0.5 mbar / 3h)</string>
    <string name="forecast_sensitivity_low_psi">Low (0.036 PSI / 3h)</string>
    <string name="forecast_sensitivity_med_psi">Medium (0.022 PSI / 3h)</string>
    <string name="forecast_sensitivity_high_psi">High (0.007 PSI / 3h)</string>
    <string name="forecast_sensitivity_low_in">Low (0.074 in / 3h)</string>
    <string name="forecast_sensitivity_med_in">Medium (0.044 in / 3h)</string>
    <string name="forecast_sensitivity_high_in">High (0.015 in / 3h)</string>
    <string name="storm_sensitivity_low_hpa">Low (6 hPa / 3h)</string>
    <string name="storm_sensitivity_med_hpa">Medium (4.5 hPa / 3h)</string>
    <string name="storm_sensitivity_high_hpa">High (3 hPa / 3h)</string>
    <string name="storm_sensitivity_low_mbar">Low (3 mbar / 3h)</string>
    <string name="storm_sensitivity_med_mbar">Medium (4.5 mbar / 3h)</string>
    <string name="storm_sensitivity_high_mbar">High (3 mbar / 3h)</string>
    <string name="storm_sensitivity_low_psi">Low (0.087 PSI / 3h)</string>
    <string name="storm_sensitivity_med_psi">Medium (0.065 PSI / 3h)</string>
    <string name="storm_sensitivity_high_psi">High (0.044 PSI / 3h)</string>
    <string name="storm_sensitivity_low_in">Low (0.177 in / 3h)</string>
    <string name="storm_sensitivity_med_in">Medium (0.133 in / 3h)</string>
    <string name="storm_sensitivity_high_in">High (0.089 in / 3h)</string>
    <string name="pref_show_weather_notification_title">Show weather notification</string>
    <string name="pref_show_pressure_in_notification_title">Show pressure in notification</string>
    <string name="pref_weather_update_frequency_title">Weather update frequency</string>
    <!--Settings - Astronomy-->
    <string name="pref_sun_time_mode_title">Sunrise / sunset times</string>
    <string name="pref_show_sun_moon_compass_title">Show sun/moon on compass</string>
    <string name="sun_actual">Actual Time</string>
    <string name="sun_civil">Civil Twilight</string>
    <string name="sun_nautical">Nautical Twilight</string>
    <string name="sun_astronomical">Astronomical Twilight</string>
    <string name="sun_moon_compass_always">Always</string>
    <string name="sun_moon_compass_when_up">When up</string>
    <string name="sun_moon_compass_never">Never</string>
    <string name="pref_center_sun_and_moon_title">Keep sun/moon centered</string>
    <string name="update_90_minutes">1 hour 30 minutes</string>
    <string name="update_120_minutes">2 hours</string>
    <string name="update_150_minutes">2 hours 30 minutes</string>
    <string name="update_180_minutes">3 hours</string>
    <string name="update_15_minutes">15 minutes</string>
    <string name="update_30_minutes">30 minutes</string>
    <string name="update_45_minutes">45 minutes</string>
    <string name="update_60_minutes">1 hour</string>
    <string name="pref_sunset_alerts_title">Sunset alerts</string>
    <string name="pref_sunset_alert_time_title">Sunset alert time</string>
    <!--Settings - About-->
    <string name="pref_open_source_licenses_title">Licenses</string>
    <string name="pref_category_about">About</string>
    <string name="pref_app_version_title">Version</string>
    <string name="pref_github_title">GitHub</string>
    <string name="pref_email_title">Email developer</string>
    <!--Onboarding-->
    <string name="onboarding_compass">Place beacons and navigate back to them</string>
    <string name="onboarding_weather">Get hyperlocal weather forecasts</string>
    <string name="onboarding_weather_no_internet">* does not use an Internet connection</string>
    <string name="onboarding_astronomy">Know when the sun/moon will rise and set</string>
    <string name="onboarding_background_location">Trail Sense needs permission to use your location</string>
    <string name="onboarding_location_weather">Allows for more accurate weather forecasts (adjusts for altitude - in the background)</string>
    <string name="onboarding_location_navigation">Allows you to navigate to beacons</string>
    <string name="onboarding_location_astronomy">Allows you to see sun/moon rise and set times</string>
    <string name="onboarding_location_privacy">Trail Sense respects your privacy - location data never leaves your device</string>
    <string name="continue_button">CONTINUE</string>
    <string name="onboarding_navigation_flashlight">And easily access your flashlight</string>
    <!--Preference Keys (DO NOT TRANSLATE)-->
    <string name="pref_use_true_north" translatable="false">use_true_north</string>
    <string name="pref_use_sea_level_pressure" translatable="false">use_sea_level_pressure</string>
    <string name="pref_send_storm_alert" translatable="false">send_storm_alert</string>
    <string name="pref_pressure_units" translatable="false">pressure_units</string>
    <string name="pref_distance_units" translatable="false">distance_units</string>
    <string name="pref_just_sent_alert" translatable="false">just_sent_alert</string>
    <string name="pref_use_24_hour" translatable="false">use_24_hour</string>
    <string name="pref_sun_time_mode" translatable="false">sun_time_mode</string>
    <string name="pref_onboarding_completed" translatable="false">onboarding_completed</string>
    <string name="pref_weather_category" translatable="false">pref_weather_category</string>
    <string name="pref_compass_filter_amt" translatable="false">pref_compass_filter_amt</string>
    <string name="pref_theme" translatable="false">pref_theme</string>
    <string name="pref_display_multi_beacons" translatable="false">pref_display_multi_beacons</string>
    <string name="pref_storm_alert_sensitivity" translatable="false">pref_storm_alert_sensitivity</string>
    <string name="pref_show_sun_moon_compass" translatable="false">pref_show_sun_moon_compass_2</string>
    <string name="pref_show_linear_compass" translatable="false">pref_show_linear_compass</string>
    <string name="pref_pressure_history" translatable="false">pref_pressure_history</string>
    <string name="pref_monitor_weather" translatable="false">pref_monitor_weather</string>
    <string name="pref_ruler_calibration" translatable="false">pref_ruler_calibration</string>
    <string name="pref_num_visible_beacons" translatable="false">pref_num_visible_beacons</string>
    <string name="pref_use_legacy_compass" translatable="false">pref_use_legacy_compass</string>
    <string name="pref_center_sun_and_moon" translatable="false">pref_center_sun_and_moon</string>
    <string name="pref_forecast_sensitivity" translatable="false">pref_forecast_sensitivity</string>
    <string name="pref_average_speed" translatable="false">pref_average_speed</string>
    <string name="extra_action" translatable="false">extra_action</string>
    <string name="pref_coordinate_format" translatable="false">pref_coordinate_format</string>
    <string name="pref_sunset_alerts" translatable="false">pref_sunset_alerts</string>
    <string name="pref_sunset_alert_time" translatable="false">pref_sunset_alert_time</string>
    <string name="pref_show_weather_notification" translatable="false">pref_show_weather_notification</string>
    <string name="pref_compass_sensor" translatable="false">pref_compass_calibration</string>
    <string name="pref_holder_altitude" translatable="false">pref_holder_altitude</string>
    <string name="pref_auto_altitude" translatable="false">pref_auto_altitude</string>
    <string name="pref_altitude_offsets" translatable="false">pref_altitude_offsets</string>
    <string name="pref_fine_tune_altitude" translatable="false">pref_fine_tune_altitude</string>
    <string name="pref_altitude_override" translatable="false">pref_altitude_override</string>
    <string name="pref_altitude_override_feet" translatable="false">pref_altitude_override_feet</string>
    <string name="pref_altitude_from_gps_btn" translatable="false">pref_altitude_from_gps_btn</string>
    <string name="pref_altitude_override_sea_level" translatable="false">pref_altitude_override_sea_level</string>
    <string name="pref_altimeter_calibration" translatable="false">pref_altimeter_calibration</string>
    <string name="pref_gps_calibration" translatable="false">pref_gps_calibration</string>
    <string name="pref_barometer_calibration" translatable="false">pref_barometer_calibration</string>
    <string name="pref_holder_azimuth" translatable="false">pref_holder_azimuth</string>
    <string name="pref_holder_declination" translatable="false">pref_holder_declination</string>
    <string name="pref_declination_override" translatable="false">pref_declination_override</string>
    <string name="pref_auto_declination" translatable="false">pref_auto_declination</string>
    <string name="pref_declination_override_gps_btn" translatable="false">pref_declination_override_gps_btn</string>
    <string name="pref_holder_location" translatable="false">pref_holder_location</string>
    <string name="pref_auto_location" translatable="false">pref_auto_location</string>
    <string name="pref_holder_pressure" translatable="false">pref_holder_pressure</string>
    <string name="pref_show_pressure_in_notification" translatable="false">pref_show_pressure_in_notification</string>
    <string name="pref_open_source_licenses" translatable="false">pref_open_source_licenses</string>
    <string name="pref_gps_request_permission" translatable="false">pref_gps_request_permission</string>
    <string name="pref_latitude_override" translatable="false">pref_latitude_override</string>
    <string name="pref_longitude_override" translatable="false">pref_longitude_override</string>
    <string name="pref_calibrate_compass_btn" translatable="false">pref_calibrate_compass_btn</string>
    <string name="pref_app_version" translatable="false">pref_app_version</string>
    <string name="pref_category_licenses" translatable="false">pref_category_licenses</string>
    <string name="pref_show_calibrate_on_navigate_dialog" translatable="false">pref_show_calibrate_on_navigate_dialog</string>
    <string name="pref_github" translatable="false">pref_github</string>
    <string name="pref_email" translatable="false">pref_email</string>
    <string name="tool_inclinometer" translatable="false">tool_inclinometer</string>
    <string name="pref_enable_experimental" translatable="false">pref_enable_experimental</string>
    <string name="pref_non_linear_distances" translatable="false">pref_non_linear_distances</string>
    <string name="pref_temperature_units" translatable="false">pref_temperature_units</string>
    <string name="pref_adjust_for_temperature" translatable="false">pref_adjust_for_temperature</string>
    <string name="pref_sea_level_use_rapid" translatable="false">pref_sea_level_use_rapid</string>
    <string name="pref_temperature_adjustment_c" translatable="false">pref_temperature_adjustment_c</string>
    <string name="pref_temperature_holder" translatable="false">pref_temperature_holder</string>
    <string name="pref_weather_update_frequency" translatable="false">pref_weather_update_frequency</string>
    <string name="pref_altimeter_calibration_mode" translatable="false">pref_altimeter_calibration_mode</string>
    <string name="pref_sea_level_pressure_override" translatable="false">pref_sea_level_pressure_override</string>
    <string name="pref_max_beacon_distance" translatable="false">pref_max_beacon_distance</string>
    <string name="pref_max_beacon_distance_miles" translatable="false">pref_max_beacon_distance_miles</string>
    <string name="tool_trail_sense_maps" translatable="false">tool_trail_sense_maps</string>
    <string name="error_occurred">An error occurred</string>
    <string name="error_occurred_message">Trail Sense ran into an error and will close. Please email the developer to get this issue fixed.</string>
    <string name="tool_user_guide_title">User Guide</string>
    <string name="tool_user_guide" translatable="false">tool_user_guide</string>
    <string name="tool_user_guide_summary">A how-to guide for using Trail Sense</string>
    <string name="delete_beacon_group">Delete group</string>
    <string name="delete_beacon_group_message">%s and all its beacons will be deleted.</string>
    <string name="edit_beacon_group">Edit group</string>
    <string name="beacon_create">Create</string>
    <string name="beacon_create_beacon">Beacon</string>
    <string name="beacon_create_group">Group</string>
    <string name="beacon_group_name_hint">Name</string>
    <string name="no_group">No group</string>
    <string name="beacon_group_spinner_title">Group</string>
    <string name="weather_update_notification_channel">Weather update</string>
    <string name="weather_update_notification_channel_desc">Background weather updates</string>
    <string name="pref_sea_level_require_dwell" translatable="false">pref_sea_level_require_dwell</string>
    <string name="pref_sea_level_require_dwell_summary">Only show readings when the altitude hasn\'t changed for at least an hour. Improves forecast reliability.</string>
    <string name="pref_sea_level_require_dwell_title">Ignore rapid altitude changes</string>
    <string name="sun_and_moon">Sun &amp; Moon Positions</string>
    <string name="sun_and_moon_position_details">Sun\n\tAltitude: %s\n\tAzimuth: %s\n\nMoon\n\tAltitude: %s\n\tAzimuth: %s</string>
    <string name="tap_sun_moon_hint">Tap sun or moon for position details</string>
    <string name="advanced_settings_category">Advanced</string>
    <string name="forecasts_category">Forecasts</string>
    <string name="navigation_nearby_category">Nearby</string>
    <string name="pref_navigation_header_key" translatable="false">pref_navigation_header_key</string>
    <string name="pref_astronomy_category" translatable="false">pref_astronomy_category</string>
    <string name="pref_category_tabs">Tabs</string>
    <string name="guide_conserving_battery_title">Conserving battery</string>
    <string name="guide_conserving_battery_description">Saving battery while using Trail Sense</string>
    <string name="guide_beacons_title">Beacons</string>
    <string name="guide_beacons_description">How to navigate using beacons</string>
    <string name="guide_weather_prediction_title">Weather prediction</string>
    <string name="guide_weather_prediction_description">How to predict weather using Trail Sense</string>
    <string name="tool_bubble_level" translatable="false">tool_bubble_level</string>
    <string name="tool_bubble_level_title">Bubble Level</string>
    <string name="tool_bubble_level_summary">Determine if surfaces are flat</string>
    <string name="beacon_action_view_details">View details</string>
    <string name="pref_barometer_altitude_change" translatable="false">pref_barometer_altitude_change</string>
    <string name="pref_barometer_altitude_change_title">Travelling altitude change threshold</string>
    <string name="pref_sea_level_pressure_change_thresh" translatable="false">pref_sea_level_pressure_change_thresh</string>
    <string name="pref_sea_level_pressure_change_thresh_title">Travelling pressure change threshold</string>
    <string name="tool_inventory" translatable="false">tool_inventory</string>
    <string name="category_other">Other</string>
    <string name="category_food">Food</string>
    <string name="category_hydration">Hydration</string>
    <string name="category_clothing">Clothing</string>
    <string name="category_medical">Medical</string>
    <string name="category_fire">Fire</string>
    <string name="category_shelter">Shelter</string>
    <string name="category_safety">Safety</string>
    <string name="category_natural">Natural</string>
    <string name="tool_inventory_summary">Keep track of items on hand</string>
    <string name="tool_depth_title">Depth</string>
    <string name="tool_depth" translatable="false">tool_depth</string>
    <string name="tool_depth_summary">Determine water depth</string>
    <string name="depth_disclaimer">Use at your own risk.\n\nDo not use without a waterproof case and stay within a safe diving distance if possible.</string>
    <string name="item_name_hint">Name</string>
    <string name="item_amount_hint">Amount</string>
    <string name="guide_avalanche_description">How to determine avalanche risk</string>
    <string name="guide_avalanche_risk">Avalanche risk estimation</string>
    <string name="object_height_guide">Estimate object heights</string>
    <string name="object_height_guide_description">How to estimate the heights of objects</string>
    <string name="toast_destination_bearing_set">Destination bearing set</string>
    <string name="tool_cliff_height_title">Cliff Height</string>
    <string name="tool_cliff_height" translatable="false">tool_cliff_height</string>
    <string name="tool_cliff_height_description">Measure the height of a cliff or drop</string>
    <string name="tool_cliff_height_disclaimer">Only use this tool when it is safe to do so, and be sure to check what is below the cliff to avoid injury. See the user guide for instructions.</string>
    <string name="cliff_height_guide">Estimate cliff height</string>
    <string name="cliff_height_guide_description">How to estimate the heights of cliffs or drops</string>
    <string name="max_depth">Max: %s</string>
    <string name="tool_whistle_title">Whistle</string>
    <string name="tool_whistle" translatable="false">tool_whistle</string>
    <string name="action_inventory_delete_all">Delete all</string>
    <string name="action_inventory_delete_all_confirm">Delete all inventory items?</string>
    <string name="inventory_empty_text">No items</string>
    <string name="email" translatable="false">trailsense@protonmail.com</string>
    <string name="tool_distance_convert_title">Distance Converter</string>
    <string name="tool_distance_convert" translatable="false">tool_distance_convert</string>
    <string name="tool_coordinate_convert_title">Coordinate Converter</string>
    <string name="tool_coordinate_convert" translatable="false">tool_coordinate_convert</string>
    <string name="distance_hint">Distance</string>
    <string name="distance_from">From</string>
    <string name="distance_to">To</string>
    <string name="unit_meters">Meters</string>
    <string name="unit_kilometers">Kilometers</string>
    <string name="unit_feet">Feet</string>
    <string name="unit_miles">Miles</string>
    <string name="unit_nautical_miles">Nautical Miles</string>
    <string name="guide_recommended_apps">Recommended apps</string>
    <string name="guide_recommended_apps_description">Useful apps for survival situations</string>
    <string name="pref_privacy_policy_title">Privacy policy</string>
    <string name="pref_privacy_policy" translatable="false">pref_privacy_policy</string>
    <string name="privacy_policy_url" translatable="false">https://kylecorry.com/Trail-Sense/privacy_policy.html</string>
    <string name="tool_solar_panel_summary">Position solar panels for optimal power production</string>
    <string name="tool_solar_panel_title">Solar Panel Aligner</string>
    <string name="tool_solar_panel" translatable="false">tool_solar_panel</string>
    <string name="solar_align_now">Now</string>
    <string name="solar_panel_instructions">Place your phone on the face of the solar panel to begin.</string>
    <string name="water_boil_timer_channel">Water Boil Timer</string>
    <string name="water_boil_timer_channel_description">Water is boiling</string>
    <string name="water_boil_timer_title">Water boiling</string>
    <string name="water_boil_timer_done_title">Water done boiling</string>
    <string name="water_boil_timer_done_content">Your water is now potable</string>
    <plurals name="water_boil_timer_content">
        <item quantity="one">%d second until potable</item>
        <item quantity="other">%d seconds until potable</item>
    </plurals>
    <string name="boil_start">Start</string>
    <string name="tool_boil_summary">Tell when water is potable</string>
    <string name="tool_boil_title">Water Boil Timer</string>
    <string name="tool_boil" translatable="false">tool_boil</string>
    <string name="pref_sensor_details" translatable="false">pref_sensor_details</string>
    <string name="pref_sensor_details_title">Sensor details</string>
    <string name="tool_flashlight" translatable="false">tool_flashlight</string>
    <string name="flashlight_strobe">Strobe</string>
    <string name="tool_clock_title">Clock</string>
    <string name="utc_format">UTC %s</string>
    <string name="tool_clock" translatable="false">tool_clock</string>
    <string name="lightning">Lightning</string>
    <string name="thunder">Thunder</string>
    <string name="reset">Reset</string>
    <string name="tool_lightning_description">Measure the distance from a lightning strike</string>
    <string name="tool_lightning_title">Lightning Strike Distance</string>
    <string name="tool_lightning" translatable="false">tool_lightning</string>
    <string name="precise_centimeters_format">%s cm</string>
    <string name="precise_inches_format">%s in</string>
    <string name="tool_ruler_title">Ruler</string>
    <string name="tool_ruler" translatable="false">tool_ruler</string>
    <string name="one">1</string>
    <string name="two">2</string>
    <string name="three">3</string>
    <string name="water_purification_step_1">Filter the water</string>
    <string name="water_purification_step_2">Bring water to a rolling boil</string>
    <string name="water_purification_step_3">Start the timer</string>
    <string name="clock_waiting_for_gps">Updating time from GPS…</string>
    <string name="pref_fine_with_strobe" translatable="false">pref_fine_with_strobe</string>
    <string name="strobe_warning_title">Flashing lights</string>
    <string name="strobe_warning_content">The strobe feature contains flashing lights, which may be dangerous for some users.</string>
    <string name="tool_battery_title">Battery</string>
    <string name="tool_battery" translatable="false">tool_battery</string>
    <string name="battery_health_cold">Cold</string>
    <string name="battery_health_dead">Dead</string>
    <string name="battery_health_good">Good</string>
    <string name="battery_health_overheat">Overheat</string>
    <string name="battery_health_over_voltage">Over voltage</string>
    <string name="battery_health">Health: %s</string>
    <string name="tool_category_distance">Distance</string>
    <string name="tool_category_power">Power</string>
    <string name="tool_category_time">Time</string>
    <string name="tool_category_angles">Angles</string>
    <string name="tool_category_location">Location</string>
    <string name="tool_category_other">Other</string>
    <string name="tool_category_signaling">Signaling</string>
    <string name="tool_triangulate_title">Triangulate Location</string>
    <string name="tool_triangulate" translatable="false">tool_triangulate</string>
    <string name="tool_triangulate_summary">Determine your location without GPS</string>
    <string name="triangulate_mark_beacon">Mark</string>
    <string name="could_not_triangulate">Could not triangulate</string>
    <string name="beacon_1">Beacon 1</string>
    <string name="beacon_2">Beacon 2</string>
    <string name="pip_button">Update System Time</string>
    <string name="pip_notification_scheduled">Notification scheduled for %s</string>
    <string name="notification_channel_clock_sync">Clock Sync</string>
    <string name="notification_channel_clock_sync_description">A notification to sync your clock to GPS time</string>
    <string name="clock_sync_notification">Clock Sync - %s</string>
    <string name="clock_sync_instructions">Set the time to %s when the notification arrives</string>
    <string name="clock_sync_time_settings">Open time settings?</string>
    <string name="metal_detected">Metal detected</string>
    <string name="magnetic_field_format">%.0f uT</string>
    <string name="threshold">Threshold</string>
    <string name="tool_metal_detector_title">Metal Detector</string>
    <string name="tool_metal_detector" translatable="false">tool_metal_detector</string>
    <string name="metal_detector_calibrate">Calibrate</string>
    <string name="metal_detector_disclaimer">Only detects magnetic metals (ex. iron)</string>
    <string name="update_gps_override">Update GPS override</string>
    <string name="location_override_updated">Location override updated</string>
    <string name="notes_empty_text">No notes</string>
    <string name="untitled_note">(untitled note)</string>
    <string name="delete_note_title">Delete note?</string>
    <string name="tool_notes_title">Notes</string>
    <string name="tool_notes" translatable="false">tool_notes</string>
    <string name="note_title_hint">Title</string>
    <string name="note_content_hint">Contents</string>
    <string name="bubble_level_angles">X: %s\nY: %s</string>
    <string name="freezing_temperatures_warning">Freezing Temperatures</string>
    <string name="freezing_temperatures_description">Water will freeze if left out and rain may turn to snow</string>
    <string name="unit_centimeters">Centimeters</string>
    <string name="unit_inches">Inches</string>
    <string name="map_distance">Map: %s</string>
    <string name="map_fractional_separator">:</string>
    <string name="tool_white_noise_title">White Noise</string>
    <string name="tool_white_noise" translatable="false">tool_white_noise</string>
    <string name="tool_white_noise_summary">Helps you fall asleep</string>
    <string name="map_scale_title">Map Scale</string>
    <string name="map_scale_ratio">Ratio</string>
    <string name="map_scale_verbal">Verbal</string>
    <string name="pref_min_uncalibrated_temp_c" translatable="false">pref_min_uncalibrated_temp_c</string>
    <string name="pref_min_calibrated_temp_c" translatable="false">pref_min_calibrated_temp_c</string>
    <string name="pref_max_uncalibrated_temp_c" translatable="false">pref_max_uncalibrated_temp_c</string>
    <string name="pref_max_calibrated_temp_c" translatable="false">pref_max_calibrated_temp_c</string>
    <string name="pref_min_uncalibrated_temp_f" translatable="false">pref_min_uncalibrated_temp_f</string>
    <string name="pref_min_calibrated_temp_f" translatable="false">pref_min_calibrated_temp_f</string>
    <string name="pref_max_uncalibrated_temp_f" translatable="false">pref_max_uncalibrated_temp_f</string>
    <string name="pref_max_calibrated_temp_f" translatable="false">pref_max_calibrated_temp_f</string>
    <string name="max_temp_calibrated">Max ambient temperature (calibrated)</string>
    <string name="max_temp_uncalibrated">Max phone temperature (uncalibrated)</string>
    <string name="min_temp_calibrated">Min ambient temperature (calibrated)</string>
    <string name="min_temp_uncalibrated">Min phone temperature (uncalibrated)</string>
    <string name="bearing">Bearing</string>
    <string name="create_at_distance">Create at distance</string>
    <string name="beacon_set_bearing_btn">Set bearing (%s)</string>
    <string name="guide_create_beacons_title">Creating beacons</string>
    <string name="guide_create_beacons_description">How to create beacons</string>
    <string name="guide_location_no_gps_title">Determine location without GPS</string>
    <string name="guide_location_no_gps_description">How to find your location when you don\'t have a GPS signal</string>
    <string name="backtrack_notification_channel">Backtrack</string>
    <string name="backtrack_notification_channel_description">Backtrack location updates</string>
    <string name="backtrack_notification_description">Placing location waypoint</string>
    <string name="waypoints_empty_text">No waypoints</string>
    <string name="waypoint_action_delete">Delete</string>
    <string name="action_waypoint_create_beacon">Create beacon</string>
    <string name="tool_backtrack_summary">View location history</string>
    <string name="tool_backtrack_title">Backtrack</string>
    <string name="tool_backtrack" translatable="false">tool_backtrack</string>
    <string name="pref_backtrack_enabled" translatable="false">pref_backtrack_enabled</string>
    <string name="waypoint_time_format">%s, %s</string>
    <string name="waypoint_beacon_title_template">%s, %s Waypoint</string>
    <string name="pref_tools_category" translatable="false">pref_tools_category</string>
    <string name="pref_backtrack_enabled_summary">Record location history</string>
    <string name="pref_backtrack_frequency" translatable="false">pref_backtrack_frequency</string>
    <string name="pref_backtrack_frequency_title">Backtrack interval</string>
    <string name="location_input_hint">Location</string>
    <string name="location_input_help_title">Supported location formats</string>
    <string name="location_input_help">Decimal degrees (ex. 1.00, -2.00)  Degrees decimal minutes (ex. 1°23.12\'N, 3°12.1\'W)  Degrees minutes seconds (ex. 1°23\'12.1\"N, 3°12\"1.2\'W)  UTM (ex. 03T 12345E 67890N)   MGRS (ex. 27PXM 09601 05579)</string>
    <string name="coordinate_input_invalid_location">Invalid location</string>
    <string name="pref_gps_override" translatable="false">pref_gps_override</string>
    <string name="pref_gps_override_title">Location override</string>
    <string name="delete_waypoint_prompt">Delete waypoint?</string>
    <string name="guide_thermometer_calibration_title">Thermometer calibration</string>
    <string name="guide_thermometer_calibration_description">How to calibrate your thermometer</string>
    <string name="tool_thermometer_title">Thermometer</string>
    <string name="tool_thermometer" translatable="false">tool_thermometer</string>
    <string name="pref_category_barometer_and_thermometer" translatable="false">pref_category_barometer_and_thermometer</string>
    <string name="battery_power_ac">AC</string>
    <string name="battery_power_usb">USB</string>
    <string name="battery_power_wireless">Wireless</string>
    <string name="charging_wireless">Charging (%s)</string>
    <string name="guide_backtrack_description">How to use Backtrack</string>
    <string name="guide_barometer_calibration_title">Barometer calibration</string>
    <string name="guide_barometer_calibration_description">How to calibrate your barometer to sea level</string>
    <string name="pref_low_power_mode" translatable="false">pref_low_power_mode</string>
    <string name="pref_low_power_mode_weather" translatable="false">pref_low_power_mode_weather</string>
    <string name="pref_low_power_mode_backtrack" translatable="false">pref_low_power_mode_backtrack</string>
    <string name="pref_low_power_mode_title">Power saving mode</string>
    <string name="low_power_mode_on_message">Power saving mode on, some features may be disabled.</string>
    <string name="notes_unsaved_changes">Unsaved Changes</string>
    <string name="notes_unsaved_changes_message">Changes you made will not be saved.</string>
    <string name="dialog_leave">Leave</string>
    <string name="backtrack_disabled_low_power_toast">Backtrack is disabled in power saving mode</string>
    <string name="pref_low_power_mode_summary">Disables some features to save power</string>
    <string name="open_beacon_in_maps">View on Map</string>
    <string name="compass_calibrate_toast">Compass accuracy %s, calibration is advised</string>
    <string name="how">How</string>
<<<<<<< HEAD
    <string name="clouds">Clouds (experimental)</string>
    <string name="cloud_high">HIGH</string>
    <string name="cloud_middle">MIDDLE</string>
    <string name="cloud_low">LOW</string>
=======
    <string name="pref_require_satellites">pref_require_satellites</string>
    <string name="pref_require_satellites_title">Require satellite fix</string>
    <string name="pref_require_satellites_description">Requires at least 4 satellites, improves accuracy</string>
>>>>>>> e8f3f548
</resources><|MERGE_RESOLUTION|>--- conflicted
+++ resolved
@@ -745,14 +745,11 @@
     <string name="open_beacon_in_maps">View on Map</string>
     <string name="compass_calibrate_toast">Compass accuracy %s, calibration is advised</string>
     <string name="how">How</string>
-<<<<<<< HEAD
     <string name="clouds">Clouds (experimental)</string>
     <string name="cloud_high">HIGH</string>
     <string name="cloud_middle">MIDDLE</string>
     <string name="cloud_low">LOW</string>
-=======
     <string name="pref_require_satellites">pref_require_satellites</string>
     <string name="pref_require_satellites_title">Require satellite fix</string>
     <string name="pref_require_satellites_description">Requires at least 4 satellites, improves accuracy</string>
->>>>>>> e8f3f548
 </resources>