<resources>
    <string name="app_name" translatable="false">Trail Sense</string>

    <!--Tabs-->
    <string name="action_navigation">Navigation</string>
    <string name="action_weather">Weather</string>
    <string name="action_settings">Settings</string>
    <string name="action_astronomy">Astronomy</string>
    <string name="action_tools">Tools</string>

    <!--Dialogs-->
    <string name="dialog_ok">OK</string>
    <string name="dialog_cancel">Cancel</string>
    <string name="not_all_permissions_granted">Not all permissions granted, some features may be broken</string>

    <!--Disclaimer-->
    <string name="disclaimer_message_title">Disclaimer</string>
    <string name="disclaimer_message_content">Trail Sense is a tool that can be used in a survival situation, but you should not rely solely upon it. Please validate it\'s accuracy, avoid dangerous situations when possible, stay calm, and use common sense.</string>

    <!--Navigation Tab - Unit Formats-->
    <string name="feet_format">%.0f ft</string>
    <string name="miles_format">%.2f mi</string>
    <string name="meters_format">%.0f m</string>
    <string name="kilometers_format">%.2f km</string>
    <string name="kilometers_per_hour_format">%.1f km/h</string>
    <string name="miles_per_hour_format">%.1f mph</string>
    <string name="duration_hour_format">%dh</string>
    <string name="duration_minute_format">%dm</string>
    <string name="duration_hour_minute_format">%dh %dm</string>
    <string name="direction_north">N</string>
    <string name="direction_south">S</string>
    <string name="direction_east">E</string>
    <string name="direction_west">W</string>
    <string name="direction_north_east">NE</string>
    <string name="direction_south_east">SE</string>
    <string name="direction_north_west">NW</string>
    <string name="direction_south_west">SW</string>
    <string name="increase">+</string>
    <string name="decrease">-</string>
    <string name="elevation_diff_format">%s%s</string>
    <string name="coordinate_format_string_ddm">%s\u0020\u0020\u0020\u0020%s</string>
    <string name="coordinate_format_string_dms">%s\u0020\u0020\u0020\u0020%s</string>
    <string name="coordinate_format_string_dd">%s,\u0020\u0020%s</string>
    <string name="degree_format">%.0f°</string>
    <string name="percent_format">%d%%</string>
    <string name="dash">-</string>

    <!--Navigation Tab - Accuracy-->
    <string name="accuracy_low">Low</string>
    <string name="accuracy_medium">Medium</string>
    <string name="accuracy_high">High</string>
    <string name="accuracy_unknown">Unknown</string>
    <string name="accuracy_distance_unknown">\?</string>
    <string name="accuracy_distance_format">± %s</string>
    <string name="accuracy_info_title">Tips for improving accuracy</string>
    <string name="accuracy_info">GPS: Go outside with an unobstructed view of the sky.\n\u0020\u0020\u0020\u0020%s of actual location\n\u0020\u0020\u0020\u0020%s of actual altitude\n\u0020\u0020\u0020\u0020%s satellites\n\nCompass: Rotate device in a figure 8 pattern and move away from metal.</string>

    <!--Navigation Tab - Destination Panel-->
    <string name="eta">~ %s away</string>

    <!--Navigation Tab - Beacon List-->
    <string name="beacon_list_title">Select Beacon</string>
    <string name="delete_beacon">Delete beacon</string>
    <string name="edit_beacon">Edit beacon</string>
    <string name="no_beacons">No beacons</string>
    <string name="long_press_beacon_toast">Long press a beacon to view options.</string>
    <string name="dot" translatable="false">•</string>

    <!--Navigation Tab - Beacon List - Sharesheet-->
    <string name="share_action_send">Send</string>
    <string name="share_action_copy">Copy</string>
    <string name="share_action_copy_beacon">Copy beacon</string>
    <string name="share_action_copy_coordinates">Copy coordinates</string>
    <string name="share_action_geo">Maps</string>

    <!--Navigation Tab - Create beacon-->
    <string name="create_beacon_title">Drop Beacon</string>
    <string name="beacon_name_hint">Name</string>
    <string name="beacon_latitude_hint">Latitude</string>
    <string name="beacon_longitude_hint">Longitude</string>
    <string name="beacon_invalid_name">Invalid name</string>
    <string name="beacon_invalid_latitude">Invalid latitude</string>
    <string name="beacon_invalid_longitude">Invalid longitude</string>
    <string name="beacon_invalid_elevation">Invalid elevation</string>
    <string name="beacon_use_current_location">Use current location</string>
    <string name="beacon_elevation_hint_feet">Elevation feet (Optional)</string>
    <string name="beacon_elevation_hint_meters">Elevation meters (Optional)</string>
    <string name="beacon_comment">Notes (Optional)</string>

    <!--Weather Tab-->
    <string name="units_hpa">hPa</string>
    <string name="units_inhg">inHg</string>
    <string name="units_inhg_short">in</string>
    <string name="units_mbar">mbar</string>
    <string name="units_psi">PSI</string>
    <string name="stop_monitoring">Stop</string>
    <string name="pressure_tendency_format">%s %s / 3h</string>
    <string name="pressure_format">%s %s</string>
    <string name="pressure_reading_time_ago">%s %s - %s ago</string>
    <string name="notification_storm_alert_channel_name">Alerts</string>
    <string name="notification_storm_alert_channel_desc">Storm alerts</string>
    <string name="notification_storm_alert_text">A storm might be approaching</string>
    <string name="notification_storm_alert_title">Storm Alert</string>
    <string name="notification_monitoring_weather">Monitoring weather in the background</string>
    <string name="weather_notification_desc_format">%s · %s (%s)</string>
    <plurals name="last_hours">
        <item quantity="one">Last %d hour</item>
        <item quantity="other">Last %d hours</item>
    </plurals>
    <plurals name="last_minutes">
        <item quantity="one">Last %d minute</item>
        <item quantity="other">Last %d minutes</item>
    </plurals>

    <!--Weather Tab - Forecasts-->
    <string name="weather_improving_fast">Improving very soon</string>
    <string name="weather_improving_slow">Improving soon</string>
    <string name="weather_worsening_slow">Worsening soon</string>
    <string name="weather_worsening_fast">Worsening very soon</string>
    <string name="weather_storm_incoming">Storm incoming</string>
    <string name="weather_not_changing">Not changing soon</string>
    <string name="forecast_improving">Possibly improving later</string>
    <string name="forecast_worsening">Possibly worsening later</string>

    <!--Astronomy Tab-->
    <string name="sun_does_not_set">does not set</string>
    <string name="sun_does_not_rise">does not rise</string>
    <string name="sun_up_no_set">Sun is up</string>
    <string name="sun_down_no_set">Sun is down</string>
    <string name="until_sunset_label">until sunset</string>
    <string name="today">Today</string>
    <string name="tomorrow">Tomorrow</string>
    <string name="yesterday">Yesterday</string>
    <string name="sunrise_label">Sunrise</string>
    <string name="sunset_label">Sunset</string>
    <string name="moon_rise">Moonrise</string>
    <string name="moon_set">Moonset</string>
    <string name="until_sun_time">until %s</string>
    <string name="new_moon">New Moon</string>
    <string name="waning_crescent">Waning Crescent</string>
    <string name="third_quarter">Third Quarter</string>
    <string name="waning_gibbous">Waning Gibbous</string>
    <string name="full_moon">Full Moon</string>
    <string name="waxing_gibbous">Waxing Gibbous</string>
    <string name="first_quarter">First Quarter</string>
    <string name="waxing_crescent">Waxing Crescent</string>
    <string name="sunset_alert_notification_title">Sun is setting soon</string>
    <string name="sunset_alert_notification_text">The sun will set at %s</string>
    <string name="sunset_alert_channel_description">Sunset alerts</string>
    <string name="sunset_alert_channel_title">Sunset alert</string>
    <string name="tidal_range">Tidal range</string>
    <string name="tide_neap">Neap</string>
    <string name="tide_spring">Spring</string>
    <string name="tide_normal">Normal</string>
    <string name="solar_noon">Solar noon</string>
    <string name="lunar_noon">Lunar noon</string>
    <string name="moon_phase">Moon phase</string>
    <string name="moon_illumination">Moon illumination</string>
    <string name="sun_altitude">Sun altitude</string>
    <string name="moon_altitude">Moon altitude</string>

    <!--Inclinometer-->
    <string name="inclinometer_title">Inclinometer</string>
    <string name="tool_inclinometer_summary">Estimate avalanche risks and the height of objects</string>
    <string name="avalanche_risk_low">Low avalanche risk</string>
    <string name="avalanche_risk_med">Moderate avalanche risk</string>
    <string name="avalanche_risk_high">High avalanche risk</string>
    <string name="inclinometer_rotate_device">Hold your phone vertically to measure inclination</string>
    <string name="set_inclination_instructions">Tap anywhere to set/unset inclination angle</string>
    <string name="estimated_height">estimated height</string>
    <string name="object_distance_m">Distance (m)</string>
    <string name="your_height_m">Your height (m)</string>
    <string name="object_distance_ft">Distance (ft)</string>
    <string name="your_height_ft">Your height (ft)</string>

    <!--Settings - General-->
    <string name="pref_units_header">General</string>
    <string name="pref_distance_units_title">Distance</string>
    <string name="meters">Meters</string>
    <string name="feet_miles">Feet / Miles</string>
    <string name="pref_pressure_units_title">Pressure</string>
    <string name="pref_use_24_hour_title">Use 24-hour format</string>
    <string name="pref_theme_title">Theme</string>
    <string name="theme_light">Light</string>
    <string name="theme_dark">Dark</string>
    <string name="theme_black">Black</string>
    <string name="theme_system">System</string>
    <string name="experimental_tools_title">Experimental features</string>
    <string name="coordinate_format_decimal_degrees">Decimal Degrees</string>
    <string name="coordinate_format_degrees_decimal_minutes">Degrees Decimal Minutes</string>
    <string name="coordinate_format_degrees_minutes_seconds">Degrees Minutes Seconds</string>
    <string name="pref_coordinate_format_title">Coordinate format</string>

    <!--Settings - Sensors-->
    <string name="pref_category_sensors_title">Sensors</string>

    <!--Settings - Sensors - Ruler-->
    <string name="pref_ruler_calibration_title">Ruler scale</string>
    <string name="pref_ruler_calibration_summary">Set to 1, then measure against a real ruler and enter that value here.</string>

    <!--Settings - Sensors - Compass-->
    <string name="pref_compass_sensor_title">Compass</string>
    <string name="pref_use_true_north_title">True North</string>
    <string name="pref_compass_filter_amt_title">Compass smoothing</string>
    <string name="pref_compass_filter_amt_summary">High values may reduce noise</string>
    <string name="pref_use_legacy_compass_title">Use legacy compass</string>
    <string name="pref_use_legacy_compass_summary">May fix compass issues</string>
    <string name="compass_from_gps">Set override from GPS</string>
    <string name="compass_declination_override">Declination override</string>
    <string name="compass_auto_declination">Auto adjust declination</string>
    <string name="compass_azimuth">Azimuth</string>
    <string name="compass_declination">Declination</string>
    <string name="declination_override_updated_toast">Declination override updated</string>
    <string name="pref_auto_declination_summary">Based on your current location</string>
    <string name="pref_calibrate_compass_btn_title">Calibrate</string>
    <string name="calibrate_compass_dialog_title">Calibrate compass</string>
    <string name="calibrate_compass_dialog_content">Rotate your phone in a figure 8 pattern several times, click %s when finished.</string>
    <string name="calibrate_compass_on_navigate_dialog_content">Rotate your phone in a figure 8 pattern several times, click %s when finished. Disable this alert in settings.</string>
    <string name="compass_reported_accuracy">Reported accuracy: %s</string>
    <string name="compass_accuracy_improved">Compass accuracy improved to %s</string>

    <!--Settings - Sensors - GPS-->
    <string name="gps">GPS</string>
    <string name="gps_location">Location</string>
    <string name="pref_auto_location_title">Auto adjust location</string>
    <string name="pref_gps_request_permission_title">Request permission</string>
    <string name="gps_only_support_decimal_degree">Only decimal degree format is supported (ex. 0.0000)</string>
    <string name="pref_latitude_override_title">Latitude override</string>
    <string name="pref_longitude_override_title">Longitude override</string>
    <string name="pref_gps_override_btn_title">Set override from GPS</string>

    <!--Settings - Sensors - Altimeter-->
    <string name="pref_altimeter_calibration_title">Altimeter</string>
    <string name="altitude">Altitude</string>
    <string name="auto_altitude">Auto adjust altitude</string>
    <string name="add_elevation_offsets">Use AMSL elevation</string>
    <string name="altitude_from_gps">Set override from GPS</string>
    <string name="altitude_from_pressure">Set override from barometer</string>
    <string name="fine_tune_using_barometer">Fine tune using barometer</string>
    <string name="pref_altitude_override_title">Altitude override</string>
    <string name="altitude_override_updated_toast">Altitude override updated</string>
    <string name="pref_altitude_override_sea_level_dialog_msg">Enter the current pressure at sea level in hPa</string>
    <string name="pref_altitude_override_sea_level_dialog_title">Enter sea level pressure</string>
    <string name="pref_altitude_offsets_summary">Corrects GPS altitude to above mean sea level</string>
    <string name="pref_fine_tune_altitude_summary">Detects smaller changes in altitude</string>
    <string name="pref_auto_altitude_summary">Based on your current location</string>
    <string name="pref_altitude_override_sea_level_title">Using a known sea level pressure</string>

    <!--Settings - Sensors - Barometer-->
    <string name="pref_barometer_pressure_title">Pressure</string>
    <string name="pref_use_sea_level_pressure_title">Sea level pressure</string>
    <string name="barometer">Barometer</string>

    <!--Settings - Navigation-->
    <string name="pref_navigation_header">Navigation</string>
    <string name="pref_display_multi_beacons_title">Show beacons</string>
    <string name="pref_show_linear_compass_title">Show linear compass</string>
    <string name="pref_show_linear_compass_summary">When the phone is vertical</string>
    <string name="pref_num_visible_beacons_title">Visible beacons</string>
    <string name="pref_display_multi_beacons_summary">Show closest beacons on the compass</string>
    <string name="pref_show_calibrate_on_navigate_dialog_title">Calibrate before navigating</string>

    <!--Settings - Weather-->
    <string name="pref_weather_header">Weather</string>
    <string name="pref_send_storm_alerts_title">Storm alerts</string>
    <string name="pref_storm_alert_sensitivity_title">Storm alert sensitivity</string>
    <string name="pref_pressure_history_title">Pressure history</string>
    <string name="pressure_48_hours">48 hours</string>
    <string name="pressure_24_hours">24 hours</string>
    <string name="pressure_12_hours">12 hours</string>
    <string name="pressure_4_hours">4 hours</string>
    <string name="pressure_tendency_indicator_alt">Pressure tendency indicator</string>
    <string name="pref_monitor_weather_summary">In the background</string>
    <string name="pref_monitor_weather_title">Monitor weather</string>
    <string name="pref_forecast_sensitivity_title">Forecast sensitivity</string>
    <string name="pref_force_weather_updates_title">Improve weather accuracy</string>
    <string name="pref_force_weather_updates_summary">Checks pressure every 20 minutes. May impact battery.</string>
    <string name="forecast_sensitivity_low_hpa">Low (2.5 hPa / 3h)</string>
    <string name="forecast_sensitivity_med_hpa">Medium (1.5 hPa / 3h)</string>
    <string name="forecast_sensitivity_high_hpa">High (0.5 hPa / 3h)</string>
    <string name="forecast_sensitivity_low_mbar">Low (2.5 mbar / 3h)</string>
    <string name="forecast_sensitivity_med_mbar">Medium (1.5 mbar / 3h)</string>
    <string name="forecast_sensitivity_high_mbar">High (0.5 mbar / 3h)</string>
    <string name="forecast_sensitivity_low_psi">Low (0.036 PSI / 3h)</string>
    <string name="forecast_sensitivity_med_psi">Medium (0.022 PSI / 3h)</string>
    <string name="forecast_sensitivity_high_psi">High (0.007 PSI / 3h)</string>
    <string name="forecast_sensitivity_low_in">Low (0.074 in / 3h)</string>
    <string name="forecast_sensitivity_med_in">Medium (0.044 in / 3h)</string>
    <string name="forecast_sensitivity_high_in">High (0.015 in / 3h)</string>
    <string name="storm_sensitivity_low_hpa">Low (6 hPa / 3h)</string>
    <string name="storm_sensitivity_med_hpa">Medium (4.5 hPa / 3h)</string>
    <string name="storm_sensitivity_high_hpa">High (3 hPa / 3h)</string>
    <string name="storm_sensitivity_low_mbar">Low (3 mbar / 3h)</string>
    <string name="storm_sensitivity_med_mbar">Medium (4.5 mbar / 3h)</string>
    <string name="storm_sensitivity_high_mbar">High (3 mbar / 3h)</string>
    <string name="storm_sensitivity_low_psi">Low (0.087 PSI / 3h)</string>
    <string name="storm_sensitivity_med_psi">Medium (0.065 PSI / 3h)</string>
    <string name="storm_sensitivity_high_psi">High (0.044 PSI / 3h)</string>
    <string name="storm_sensitivity_low_in">Low (0.177 in / 3h)</string>
    <string name="storm_sensitivity_med_in">Medium (0.133 in / 3h)</string>
    <string name="storm_sensitivity_high_in">High (0.089 in / 3h)</string>
    <string name="pref_show_weather_notification_title">Show weather notification</string>
    <string name="pref_show_pressure_in_notification_title">Show pressure in notification</string>

<<<<<<< HEAD
    <string name="avalanche_risk_low">Low avalanche risk</string>
    <string name="avalanche_risk_med">Moderate avalanche risk</string>
    <string name="avalanche_risk_high">High avalanche risk</string>
    <string name="inclinometer_rotate_device">Hold your phone vertically to measure inclination</string>
    <string name="set_inclination_instructions">Tap anywhere to set/unset inclination angle</string>
    <string name="estimated_height">estimated height</string>
    <string name="object_distance_m">Distance (m)</string>
    <string name="your_height_m">Your height (m)</string>
    <string name="object_distance_ft">Distance (ft)</string>
    <string name="your_height_ft">Your height (ft)</string>
    <string name="pref_non_linear_distances">pref_non_linear_distances</string>
    <string name="pref_force_weather_updates">pref_force_weather_updates</string>
    <string name="pref_force_weather_updates_title">Improve weather accuracy</string>
    <string name="pref_force_weather_updates_summary">Checks pressure every 20 minutes. May impact battery.</string>
    <string name="temp_f_format">%.0f °F</string>
    <string name="temp_c_format">%.0f °C</string>
    <string name="humidity_format">%.0f%% humidity</string>
    <string name="no_humidity_data">No humidity data</string>
    <string name="dew_point">Dew point %s</string>
    <string name="fahrenheit">Fahrenheit</string>
    <string name="celsius">Celsius</string>
    <string name="pref_temperature_units">pref_temperature_units</string>
    <string name="pref_temperature_units_title">Temperature</string>
=======
    <!--Settings - Astronomy-->
    <string name="pref_astronomy_header">Astronomy</string>
    <string name="pref_sun_time_mode_title">Sunrise / sunset times</string>
    <string name="pref_show_sun_moon_compass_title">Show sun/moon on compass</string>
    <string name="sun_actual">Actual Time</string>
    <string name="sun_civil">Civil Twilight</string>
    <string name="sun_nautical">Nautical Twilight</string>
    <string name="sun_astronomical">Astronomical Twilight</string>
    <string name="sun_moon_compass_always">Always</string>
    <string name="sun_moon_compass_when_up">When up</string>
    <string name="sun_moon_compass_never">Never</string>
    <string name="pref_center_sun_and_moon_title">Keep sun/moon centered</string>
    <string name="sunset_alert_30_minutes">30 minutes</string>
    <string name="sunset_alert_1_hour">1 hour</string>
    <string name="sunset_alert_1_hour_30_minutes">1 hour 30 minutes</string>
    <string name="sunset_alert_2_hours">2 hours</string>
    <string name="sunset_alert_2_hours_30_minutes">2 hours 30 minutes</string>
    <string name="sunset_alert_3_hours">3 hours</string>
    <string name="pref_sunset_alerts_title">Sunset alerts</string>
    <string name="pref_sunset_alert_time_title">Sunset alert time</string>

    <!--Settings - About-->
    <string name="pref_open_source_licenses_title">Licenses</string>
    <string name="pref_category_about">About</string>
    <string name="pref_app_version_title">Version</string>
    <string name="pref_github_title">GitHub</string>
    <string name="pref_email_title">Email developer</string>

    <!--Onboarding-->
    <string name="onboarding_compass">Place beacons and navigate back to them</string>
    <string name="onboarding_weather">Get hyperlocal weather forecasts</string>
    <string name="onboarding_weather_no_internet">* does not use an Internet connection</string>
    <string name="onboarding_astronomy">Know when the sun/moon will rise and set</string>
    <string name="onboarding_background_location">Trail Sense needs permission to use your GPS</string>
    <string name="onboarding_location_weather">Allows for more accurate weather forecasts (adjusts for altitude)</string>
    <string name="onboarding_location_navigation">Allows you to navigate to beacons</string>
    <string name="onboarding_location_astronomy">Allows you to see sun/moon rise and set times</string>
    <string name="onboarding_location_privacy">Trail Sense respects your privacy - location data never leaves your device</string>
    <string name="onboarding_location_all_time">Please select \'Allow all the time\' from the permission dialog</string>
    <string name="continue_button">CONTINUE</string>
    <string name="onboarding_navigation_flashlight">And easily access your flashlight</string>
>>>>>>> b3bda6c5

    <!--Preference Keys (DO NOT TRANSLATE)-->
    <string name="pref_use_true_north" translatable="false">use_true_north</string>
    <string name="pref_use_sea_level_pressure" translatable="false">use_sea_level_pressure</string>
    <string name="pref_send_storm_alert" translatable="false">send_storm_alert</string>
    <string name="pref_pressure_units" translatable="false">pressure_units</string>
    <string name="pref_distance_units" translatable="false">distance_units</string>
    <string name="pref_just_sent_alert" translatable="false">just_sent_alert</string>
    <string name="pref_use_24_hour" translatable="false">use_24_hour</string>
    <string name="pref_sun_time_mode" translatable="false">sun_time_mode</string>
    <string name="pref_onboarding_completed" translatable="false">onboarding_completed</string>
    <string name="pref_weather_category" translatable="false">pref_weather_category</string>
    <string name="pref_compass_filter_amt" translatable="false">pref_compass_filter_amt</string>
    <string name="pref_theme" translatable="false">pref_theme</string>
    <string name="pref_display_multi_beacons" translatable="false">pref_display_multi_beacons</string>
    <string name="pref_storm_alert_sensitivity" translatable="false">pref_storm_alert_sensitivity</string>
    <string name="pref_show_sun_moon_compass" translatable="false">pref_show_sun_moon_compass_2</string>
    <string name="pref_show_linear_compass" translatable="false">pref_show_linear_compass</string>
    <string name="pref_pressure_history" translatable="false">pref_pressure_history</string>
    <string name="pref_monitor_weather" translatable="false">pref_monitor_weather</string>
    <string name="pref_ruler_calibration" translatable="false">pref_ruler_calibration</string>
    <string name="pref_num_visible_beacons" translatable="false">pref_num_visible_beacons</string>
    <string name="pref_use_legacy_compass" translatable="false">pref_use_legacy_compass</string>
    <string name="pref_center_sun_and_moon" translatable="false">pref_center_sun_and_moon</string>
    <string name="pref_forecast_sensitivity" translatable="false">pref_forecast_sensitivity</string>
    <string name="pref_average_speed" translatable="false">pref_average_speed</string>
    <string name="extra_action" translatable="false">extra_action</string>
    <string name="pref_coordinate_format" translatable="false">pref_coordinate_format</string>
    <string name="pref_sunset_alerts" translatable="false">pref_sunset_alerts</string>
    <string name="pref_sunset_alert_time" translatable="false">pref_sunset_alert_time</string>
    <string name="pref_show_weather_notification" translatable="false">pref_show_weather_notification</string>
    <string name="pref_compass_sensor" translatable="false">pref_compass_calibration</string>
    <string name="pref_holder_altitude" translatable="false">pref_holder_altitude</string>
    <string name="pref_auto_altitude" translatable="false">pref_auto_altitude</string>
    <string name="pref_altitude_offsets" translatable="false">pref_altitude_offsets</string>
    <string name="pref_fine_tune_altitude" translatable="false">pref_fine_tune_altitude</string>
    <string name="pref_altitude_override" translatable="false">pref_altitude_override</string>
    <string name="pref_altitude_override_feet" translatable="false">pref_altitude_override_feet</string>
    <string name="pref_altitude_from_gps_btn" translatable="false">pref_altitude_from_gps_btn</string>
    <string name="pref_altitude_override_sea_level" translatable="false">pref_altitude_override_sea_level</string>
    <string name="pref_altimeter_calibration" translatable="false">pref_altimeter_calibration</string>
    <string name="pref_gps_calibration" translatable="false">pref_gps_calibration</string>
    <string name="pref_barometer_calibration" translatable="false">pref_barometer_calibration</string>
    <string name="pref_holder_azimuth" translatable="false">pref_holder_azimuth</string>
    <string name="pref_holder_declination" translatable="false">pref_holder_declination</string>
    <string name="pref_declination_override" translatable="false">pref_declination_override</string>
    <string name="pref_auto_declination" translatable="false">pref_auto_declination</string>
    <string name="pref_declination_override_gps_btn" translatable="false">pref_declination_override_gps_btn</string>
    <string name="pref_holder_location" translatable="false">pref_holder_location</string>
    <string name="pref_auto_location" translatable="false">pref_auto_location</string>
    <string name="pref_holder_pressure" translatable="false">pref_holder_pressure</string>
    <string name="pref_show_pressure_in_notification" translatable="false">pref_show_pressure_in_notification</string>
    <string name="pref_open_source_licenses" translatable="false">pref_open_source_licenses</string>
    <string name="pref_gps_request_permission" translatable="false">pref_gps_request_permission</string>
    <string name="pref_latitude_override" translatable="false">pref_latitude_override</string>
    <string name="pref_longitude_override" translatable="false">pref_longitude_override</string>
    <string name="pref_gps_override_btn" translatable="false">pref_gps_override_btn</string>
    <string name="pref_calibrate_compass_btn" translatable="false">pref_calibrate_compass_btn</string>
    <string name="pref_app_version" translatable="false">pref_app_version</string>
    <string name="pref_category_licenses" translatable="false">pref_category_licenses</string>
    <string name="pref_show_calibrate_on_navigate_dialog" translatable="false">pref_show_calibrate_on_navigate_dialog</string>
    <string name="pref_github" translatable="false">pref_github</string>
    <string name="pref_email" translatable="false">pref_email</string>
    <string name="tool_inclinometer" translatable="false">tool_inclinometer</string>
    <string name="pref_enable_experimental" translatable="false">pref_enable_experimental</string>
    <string name="pref_non_linear_distances" translatable="false">pref_non_linear_distances</string>
    <string name="pref_force_weather_updates" translatable="false">pref_force_weather_updates</string>
</resources><|MERGE_RESOLUTION|>--- conflicted
+++ resolved
@@ -111,6 +111,11 @@
         <item quantity="one">Last %d minute</item>
         <item quantity="other">Last %d minutes</item>
     </plurals>
+    <string name="temp_f_format">%.0f °F</string>
+    <string name="temp_c_format">%.0f °C</string>
+    <string name="humidity_format">%.0f%% humidity</string>
+    <string name="no_humidity_data">No humidity data</string>
+    <string name="dew_point">Dew point %s</string>
 
     <!--Weather Tab - Forecasts-->
     <string name="weather_improving_fast">Improving very soon</string>
@@ -190,6 +195,9 @@
     <string name="coordinate_format_degrees_decimal_minutes">Degrees Decimal Minutes</string>
     <string name="coordinate_format_degrees_minutes_seconds">Degrees Minutes Seconds</string>
     <string name="pref_coordinate_format_title">Coordinate format</string>
+    <string name="fahrenheit">Fahrenheit</string>
+    <string name="celsius">Celsius</string>
+    <string name="pref_temperature_units_title">Temperature</string>
 
     <!--Settings - Sensors-->
     <string name="pref_category_sensors_title">Sensors</string>
@@ -302,31 +310,6 @@
     <string name="pref_show_weather_notification_title">Show weather notification</string>
     <string name="pref_show_pressure_in_notification_title">Show pressure in notification</string>
 
-<<<<<<< HEAD
-    <string name="avalanche_risk_low">Low avalanche risk</string>
-    <string name="avalanche_risk_med">Moderate avalanche risk</string>
-    <string name="avalanche_risk_high">High avalanche risk</string>
-    <string name="inclinometer_rotate_device">Hold your phone vertically to measure inclination</string>
-    <string name="set_inclination_instructions">Tap anywhere to set/unset inclination angle</string>
-    <string name="estimated_height">estimated height</string>
-    <string name="object_distance_m">Distance (m)</string>
-    <string name="your_height_m">Your height (m)</string>
-    <string name="object_distance_ft">Distance (ft)</string>
-    <string name="your_height_ft">Your height (ft)</string>
-    <string name="pref_non_linear_distances">pref_non_linear_distances</string>
-    <string name="pref_force_weather_updates">pref_force_weather_updates</string>
-    <string name="pref_force_weather_updates_title">Improve weather accuracy</string>
-    <string name="pref_force_weather_updates_summary">Checks pressure every 20 minutes. May impact battery.</string>
-    <string name="temp_f_format">%.0f °F</string>
-    <string name="temp_c_format">%.0f °C</string>
-    <string name="humidity_format">%.0f%% humidity</string>
-    <string name="no_humidity_data">No humidity data</string>
-    <string name="dew_point">Dew point %s</string>
-    <string name="fahrenheit">Fahrenheit</string>
-    <string name="celsius">Celsius</string>
-    <string name="pref_temperature_units">pref_temperature_units</string>
-    <string name="pref_temperature_units_title">Temperature</string>
-=======
     <!--Settings - Astronomy-->
     <string name="pref_astronomy_header">Astronomy</string>
     <string name="pref_sun_time_mode_title">Sunrise / sunset times</string>
@@ -368,7 +351,6 @@
     <string name="onboarding_location_all_time">Please select \'Allow all the time\' from the permission dialog</string>
     <string name="continue_button">CONTINUE</string>
     <string name="onboarding_navigation_flashlight">And easily access your flashlight</string>
->>>>>>> b3bda6c5
 
     <!--Preference Keys (DO NOT TRANSLATE)-->
     <string name="pref_use_true_north" translatable="false">use_true_north</string>
@@ -436,4 +418,5 @@
     <string name="pref_enable_experimental" translatable="false">pref_enable_experimental</string>
     <string name="pref_non_linear_distances" translatable="false">pref_non_linear_distances</string>
     <string name="pref_force_weather_updates" translatable="false">pref_force_weather_updates</string>
+    <string name="pref_temperature_units" translatable="false">pref_temperature_units</string>
 </resources>