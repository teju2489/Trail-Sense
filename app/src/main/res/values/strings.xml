<?xml version="1.0" encoding="utf-8"?>
<resources>
    <string name="app_name" translatable="false">Trail Sense</string>
    <!--Tabs-->
    <string name="navigation">Navigation</string>
    <string name="weather">Weather</string>
    <string name="settings">Settings</string>
    <string name="astronomy">Astronomy</string>
    <string name="tools">Tools</string>
    <!--Dialogs-->
    <string name="dialog_ok">OK</string>
    <string name="dialog_cancel">Cancel</string>
    <string name="copied_to_clipboard_toast">Copied to clipboard</string>
    <!--Permissions-->
    <string name="access_background_location">Update location settings</string>
    <string name="access_background_location_rationale">Trail Sense uses location data in the background. It is used for sea level pressure calibration in weather monitoring and to provide more accurate sunset alerts. [View Privacy Policy](https://kylecorry.com/Trail-Sense/privacy_policy.html)</string>
    <string name="dialog_grant">Update settings</string>
    <string name="dialog_deny">No thanks</string>
    <!--Disclaimer-->
    <string name="disclaimer_message_title">Disclaimer</string>
    <string name="app_disclaimer_message_title">Disclaimer / Terms of Service</string>

<!--    This is a legal statement, not to be translated-->
    <string name="disclaimer_message_content" translatable="false">Trail Sense is for informational purposes only and the developers make no warranties concerning the accuracy of the information provided by the app, which may further be limited by the quality of your device\'s sensors and the current environmental conditions.\n\nBy using this app, you understand that the developers of Trail Sense cannot and do not assume responsibility for any personal injury, death, property damage, and other dangers associated with activities where you would use Trail Sense.\n\nThe developers of Trail Sense are not responsible for how you use the data provided, and what you do with it is done at your own risk. While it can be used in survival situations, you should not rely upon it, always have backup plans and gear, and use common sense. And definitely avoid using Trail Sense (and your phone in general) while driving or riding a bike.</string>
    <!--Navigation Tab - Unit Formats-->
    <string name="precise_feet_format">%s ft</string>
    <string name="precise_miles_format">%s mi</string>
    <string name="precise_nautical_miles_format">%s nm</string>
    <string name="precise_meters_format">%s m</string>
    <string name="precise_kilometers_format">%s km</string>
    <string name="feet_format">%.0f ft</string>
    <string name="depth_feet_format">%.1f ft</string>
    <string name="miles_format">%.2f mi</string>
    <string name="nautical_miles_format">%.2f nm</string>
    <string name="inches_format">%.2f in</string>
    <string name="centimeters_format">%.2f cm</string>
    <string name="meters_format">%.0f m</string>
    <string name="depth_meters_format">%.2f m</string>
    <string name="kilometers_format">%.2f km</string>
    <string name="kilometers_per_hour_format">%.1f km/h</string>
    <string name="miles_per_hour_format">%.1f mph</string>
    <string name="duration_hour_format">%dh</string>
    <string name="duration_minute_format">%dm</string>
    <string name="duration_hour_minute_format">%dh %dm</string>
    <string name="direction_north">N</string>
    <string name="direction_south">S</string>
    <string name="direction_east">E</string>
    <string name="direction_west">W</string>
    <string name="direction_north_east">NE</string>
    <string name="direction_south_east">SE</string>
    <string name="direction_north_west">NW</string>
    <string name="direction_south_west">SW</string>
    <string name="increase">+</string>
    <string name="decrease">-</string>
    <string name="elevation_diff_format">%s%s</string>
    <string name="degree_format">%.0f°</string>
    <string name="degree">%s°</string>
    <string name="percent_format">%d%%</string>
    <string name="precise_percent_format">%s%%</string>
    <string name="battery_capacity_format">%s mAh</string>
    <string name="current_format">%.0f mA</string>
    <string name="charging_fast">Charging rapidly (%s)</string>
    <string name="charging_slow">Charging slowly (%s)</string>
    <string name="discharging_slow">Discharging slowly (%s)</string>
    <string name="discharging_fast">Discharging rapidly (%s)</string>
    <string name="dash">-</string>
    <string name="battery_temp">Phone: %s</string>
    <!--Navigation Tab - Accuracy-->
    <string name="unknown">Unknown</string>
    <string name="accuracy_distance_unknown">\?</string>
    <string name="accuracy_distance_format">± %s</string>
    <string name="accuracy_info_title">Tips for improving sensor data accuracy</string>
    <string name="accuracy_info">GPS: Go outside with an unobstructed view of the sky.\n\u0020\u0020\u0020\u0020%s of actual location\n\u0020\u0020\u0020\u0020%s of actual altitude\n\u0020\u0020\u0020\u0020%s satellites\n\nCompass: Rotate device in a figure 8 pattern or in all directions and move away from metal.</string>
    <!--Flashlight-->
    <string name="flashlight_title">Flashlight</string>
    <string name="tap_to_turn_off">Tap to turn off</string>
    <string name="turn_off">Turn off</string>
    <string name="sos">SOS</string>
    <!--Navigation Tab - Destination Panel-->
    <string name="eta">~ %s away</string>
    <!--Navigation Tab - Beacon List-->
    <string name="select_beacon">Select Beacon</string>
    <string name="all_beacons">All beacons</string>
    <string name="delete_beacon">Delete beacon</string>
    <string name="edit_beacon">Edit beacon</string>
    <string name="no_beacons">No beacons</string>
    <plurals name="beacon_group_summary">
        <item quantity="one">%d beacon</item>
        <item quantity="other">%d beacons</item>
    </plurals>
    <!--Navigation Tab - Beacon List - Sharesheet-->
    <string name="share_action_send">Send</string>
    <string name="share_action_copy">Copy</string>
    <string name="maps">Maps</string>
    <!--Navigation Tab - Create beacon-->
    <string name="create_beacon_title">Create Beacon</string>
    <string name="name_hint">Name</string>
    <string name="beacon_invalid_name">Invalid name</string>
    <string name="beacon_invalid_elevation">Invalid elevation</string>
    <string name="beacon_elevation_hint_feet">Elevation feet (Optional)</string>
    <string name="beacon_elevation_hint_meters">Elevation meters (Optional)</string>
    <string name="beacon_comment">Notes (Optional)</string>
    <!--Weather Tab-->
    <string name="units_hpa">hPa</string>
    <string name="units_inhg">inHg</string>
    <string name="units_inhg_short">in</string>
    <string name="units_mbar">mbar</string>
    <string name="units_psi">PSI</string>
    <string name="stop_monitoring">Stop</string>
    <string name="pressure_tendency_format">%s %s / 3h</string>
    <string name="pressure_tendency_format_2">%s / 3h</string>
    <string name="pressure_format">%s %s</string>
    <string name="pressure_setpoint_format">Set: %s - %s ago</string>
    <string name="pressure_reading_time_ago">%s - %s ago</string>
    <string name="notification_storm_alert_channel_name">Alerts</string>
    <string name="notification_storm_alert_channel_desc">Storm alerts</string>
    <string name="notification_storm_alert_text">A storm might be approaching</string>
    <string name="notification_storm_alert_title">Storm Alert</string>
    <string name="notification_monitoring_weather">Monitoring weather in the background</string>
    <string name="weather_notification_desc_format">%s · %s (%s)</string>
    <plurals name="last_hours">
        <item quantity="one">Last %d hour</item>
        <item quantity="other">Last %d hours</item>
    </plurals>
    <plurals name="last_minutes">
        <item quantity="one">Last %d minute</item>
        <item quantity="other">Last %d minutes</item>
    </plurals>
    <string name="temp_f_format">%.0f °F</string>
    <string name="temp_c_format">%.0f °C</string>
    <string name="precise_temp_f_format">%s °F</string>
    <string name="precise_temp_c_format">%s °C</string>
    <string name="humidity_format">%.0f%% humidity</string>
    <string name="no_humidity_data">No humidity data</string>
    <string name="no_data">No data</string>
    <string name="dew_point">Dew point %s</string>
    <!--Weather Tab - Forecasts-->
    <string name="weather_improving_fast">Improving very soon</string>
    <string name="weather_improving_slow">Improving soon</string>
    <string name="weather_worsening_slow">Worsening soon</string>
    <string name="weather_worsening_fast">Worsening very soon</string>
    <string name="weather_storm_incoming">Storm incoming</string>
    <string name="weather_not_changing">Not changing soon</string>
    <string name="forecast_improving">Possibly improving later</string>
    <string name="forecast_worsening">Possibly worsening later</string>
    <string name="heat_alert_heat_danger_title">Heat danger</string>
    <string name="heat_alert_heat_message">Heat exhaustion/stroke risk. Be sure to stay hydrated, stay indoors or in shade, limit exercise, and watch for signs of heat exhaustion or stroke.</string>
    <string name="heat_alert_frostbite_message">Hypothermia/frostbite risk. Be sure to stay hydrated, dress warm and limit exposed skin, and watch for signs of hypothermia or frostbite.</string>
    <string name="heat_alert_heat_alert_title">Heat alert</string>
    <string name="heat_alert_heat_warning_title">Heat warning</string>
    <string name="heat_alert_heat_caution_title">Heat caution</string>
    <string name="heat_alert_normal_title">No temperature warning</string>
    <string name="heat_alert_frostbite_caution_title">Hypothermia caution</string>
    <string name="heat_alert_frostbite_warning_title">Hypothermia warning</string>
    <string name="heat_alert_frostbite_danger_title">Hypothermia danger</string>
    <string name="temperature_disclaimer">The temperature shown may be higher due to your phone\'s heat.</string>
    <!--Astronomy Tab-->
    <string name="sun_does_not_set">does not set</string>
    <string name="sun_does_not_rise">does not rise</string>
    <string name="sun_up_no_set">Sun is up</string>
    <string name="sun_down_no_set">Sun is down</string>
    <string name="until_sunset_label">until sunset</string>
    <string name="today">Today</string>
    <string name="tomorrow">Tomorrow</string>
    <string name="yesterday">Yesterday</string>
    <string name="sunrise_label">Sunrise</string>
    <string name="sunset_label">Sunset</string>
    <string name="moon_rise">Moonrise</string>
    <string name="moon_set">Moonset</string>
    <string name="until_sun_time">until %s</string>
    <string name="new_moon">New Moon</string>
    <string name="waning_crescent">Waning Crescent</string>
    <string name="third_quarter">Third Quarter</string>
    <string name="waning_gibbous">Waning Gibbous</string>
    <string name="full_moon">Full Moon</string>
    <string name="waxing_gibbous">Waxing Gibbous</string>
    <string name="first_quarter">First Quarter</string>
    <string name="waxing_crescent">Waxing Crescent</string>
    <string name="sunset_alert_notification_title">Sun is setting soon</string>
    <string name="sunset_alert_notification_text">The sun will set at %s</string>
    <string name="sunset_alert_channel_description">Sunset alerts</string>
    <string name="sunset_alert_channel_title">Sunset alert</string>
    <string name="tidal_range">Tidal Range</string>
    <string name="tide_neap">Neap</string>
    <string name="tide_spring">Spring</string>
    <string name="tide_normal">Normal</string>
    <string name="solar_noon">Solar noon</string>
    <string name="lunar_noon">Lunar noon</string>
    <string name="moon_phase">Moon phase</string>
    <string name="moon_illumination">Moon illumination</string>
    <string name="sun_dawn">Dawn</string>
    <string name="sun_dusk">Dusk</string>
    <!--Tools-->
    <string name="offline_maps">Offline Maps</string>
    <!--Inclinometer-->
    <string name="inclinometer_title">Inclinometer</string>
    <string name="tool_inclinometer_summary">Estimate avalanche risks and the height of objects</string>
    <string name="avalanche_risk_low">Low avalanche risk</string>
    <string name="avalanche_risk_med">Moderate avalanche risk</string>
    <string name="avalanche_risk_high">High avalanche risk</string>
    <string name="inclinometer_rotate_device">Hold your phone vertically to measure inclination</string>
    <string name="set_inclination_instructions">Tap anywhere to set/unset inclination angle</string>
    <string name="estimated_height">estimated height</string>
    <string name="your_height">Your height</string>
    <!--Inventory-->
    <string name="action_inventory">Inventory</string>
    <string name="action_item_add">Add</string>
    <string name="action_item_subtract">Subtract</string>
    <string name="action_item_delete">Delete</string>
    <string name="action_item_edit">Edit</string>
    <string name="spinner_category_prompt">Category</string>
    <string name="dialog_item_add">Add</string>
    <string name="dialog_item_amount">Amount</string>
    <string name="dialog_item_subtract">Subtract</string>
    <string name="create_item_title">Create Item</string>
    <string name="edit_item_title">Edit Item</string>
    <!--Settings - General-->
    <string name="pref_units_header">General</string>
    <string name="pref_general_header">General</string>
    <string name="pref_distance_units_title">Distance</string>
    <string name="meters">Meters</string>
    <string name="feet_miles">Feet / Miles</string>
    <string name="pref_pressure_units_title">Pressure</string>
    <string name="pref_use_24_hour_title">Use 24-hour format</string>
    <string name="pref_theme_title">Theme</string>
    <string name="theme_light">Light</string>
    <string name="theme_dark">Dark</string>
    <string name="theme_black">Black</string>
    <string name="theme_system">System</string>
    <string name="theme_sunset_sunrise">Sunrise/sunset</string>
    <string name="experimental_tools_title">Experimental features</string>
    <string name="coordinate_format_decimal_degrees">Decimal Degrees</string>
    <!--A coordinate format as such:  X° X.XXX' N-->
    <string name="coordinate_format_degrees_decimal_minutes">Degrees Decimal Minutes</string>
    <string name="coordinate_format_degrees_minutes_seconds">Degrees Minutes Seconds</string>
    <string name="coordinate_format_utm">UTM</string>
    <string name="coordinate_format_mgrs">MGRS</string>
    <string name="pref_coordinate_format_title">Coordinate format</string>
    <string name="fahrenheit">Fahrenheit</string>
    <string name="celsius">Celsius</string>
    <string name="pref_temperature_units_title">Temperature</string>
    <!--Settings - Sensors-->
    <string name="pref_category_sensors_title">Sensors</string>
    <!--Settings - Sensors - Ruler-->
    <string name="pref_ruler_calibration_title">Ruler scale</string>
    <string name="pref_ruler_calibration_summary">"Calibration protocol:
\n-  Set this value to 1.
\n- Measure the Trail Sense ruler value corresponding to one unit of a physical ruler.
\n- Report the measured value here."</string>
    <!--Settings - Sensors - Compass-->
    <string name="pref_compass_sensor_title">Compass</string>
    <string name="pref_use_true_north_title">True North</string>
    <string name="pref_compass_filter_amt_title">Compass smoothing</string>
    <string name="pref_compass_filter_amt_summary">High values may reduce noise</string>
    <!--    A legacy compass sensor - Google recommends not using it, but it may work better on some devices.-->
    <string name="pref_use_legacy_compass_title">Use legacy compass</string>
    <string name="pref_use_legacy_compass_summary">May fix compass issues</string>
    <!--Button text which will use your current location to set the declination override-->
    <string name="compass_from_gps">Set override from GPS</string>
    <!--    The title of the declination override for the compass (edit text field)-->
    <string name="compass_declination_override">Declination override</string>
    <string name="compass_auto_declination">Auto adjust declination</string>
    <string name="compass_azimuth">Azimuth</string>
    <string name="compass_declination">Magnetic declination</string>
    <!--    A message which appears when the declination is updated from the GPS on the calibration page-->
    <string name="declination_override_updated_toast">Declination override updated</string>
    <string name="pref_auto_declination_summary">Based on your current location</string>
    <string name="calibrate">Calibrate</string>
    <string name="calibrate_compass_dialog_title">Calibrate compass</string>
    <string name="calibrate_compass_dialog_content">Rotate your phone in a figure 8 pattern or in all directions several times, click %s when finished.</string>
    <string name="calibrate_compass_on_navigate_dialog_content">Rotate your phone in a figure 8 pattern or in all directions several times, click %s when finished.
\n
\nThis alert can be disabled in the app settings.</string>
    <string name="compass_reported_accuracy">Reported accuracy: %s</string>
    <string name="compass_accuracy_improved">Compass accuracy improved to %s</string>
    <!--Settings - Sensors - GPS-->
    <string name="gps">GPS</string>
    <string name="gps_location">Location</string>
    <string name="pref_auto_location_title">Auto adjust location</string>
    <string name="request_permission">Request permission</string>
    <!--    The title for the edit text field the user can supply their current latitude (basically mock GPS)-->
    <!--    The title for the edit text field the user can supply their current longitude (basically mock GPS)-->
    <!--    The button which can be used to update the lat/lng overrides from your current location-->
    <!--Settings - Sensors - Altimeter-->
    <string name="pref_altimeter_calibration_title">Altimeter</string>
    <string name="altitude">Altitude</string>
    <string name="add_elevation_offsets">Use AMSL elevation</string>
    <!--    The button which can be used to set the current altitude override from the GPS sensor-->
    <string name="altitude_from_gps">Set override from GPS</string>
    <!--    The button which can be used to set the current altitude override from the barometer-->
    <string name="altitude_from_pressure">Set override from barometer</string>
    <!--    The title for the edit text field where the user can enter their current altitude (a manual override)-->
    <string name="pref_altitude_override_title">Altitude override</string>
    <!--    The popup which appears when the altitude override is updated from the GPS or barometer-->
    <string name="altitude_override_updated_toast">Altitude override updated</string>
    <!--    The content of the edit text dialog which pops up when the user clicks the set override from barometer button (asks user to enter the sea level pressure)-->
    <string name="pref_altitude_override_sea_level_dialog_msg">Enter the current pressure at sea level in hPa</string>
    <!--    The title of the sea level pressure override edit text dialog-->
    <string name="pref_altitude_override_sea_level_dialog_title">Enter sea level pressure</string>
    <string name="pref_altitude_offsets_summary">Corrects GPS altitude to above mean sea level</string>
    <!--    The supporting text for the altitude_from_pressure button-->
    <string name="pref_altitude_override_sea_level_title">Using a known sea level pressure</string>
    <string name="altimeter_mode_gps">GPS</string>
    <string name="altimeter_mode_barometer">Barometer</string>
    <string name="altimeter_mode_gps_barometer">GPS + Barometer</string>
    <string name="altimeter_mode_override">Never</string>
    <string name="calibration_mode_barometer_alert_title">Barometer</string>
    <string name="pref_altimeter_calibration_mode_title">Auto-calibration</string>
    <!--Settings - Sensors - Barometer-->
    <string name="pref_barometer_pressure_title">Pressure</string>
    <string name="pref_use_sea_level_pressure_title">Sea level pressure</string>
    <string name="barometer_thermometer">Barometer and thermometer</string>
    <!--    Text for using the temperature in the sea level pressure calibration formula-->
    <string name="pref_adjust_for_temperature_title">Factor in temperature</string>
    <string name="pref_adjust_for_temperature_summary">Use the temperature in sea level pressure conversions</string>
    <!--    Text for treating rapid changes in pressure as altitude changes in the sea level pressure calibration formula-->
    <string name="pref_sea_level_use_rapid_title">Factor in rapid pressure changes</string>
    <string name="pref_sea_level_use_rapid_summary">Use rapid pressure changes in sea level pressure conversions</string>
    <string name="pref_temperature_holder_title">Temperature</string>
    <!--Settings - Navigation-->
    <string name="pref_display_multi_beacons_title">Show nearby beacons</string>
    <string name="pref_show_linear_compass_title">Show linear compass</string>
    <string name="pref_show_linear_compass_summary">When the phone is vertical</string>
    <string name="pref_num_visible_beacons_title">Nearby beacons</string>
    <string name="pref_display_multi_beacons_summary">Show closest beacons on the compass</string>
    <string name="pref_show_calibrate_on_navigate_dialog_title">Calibrate before navigating</string>
    <string name="pref_max_beacon_distance_title">Nearby beacon radius</string>
    <!--Settings - Weather-->
    <string name="pref_send_storm_alerts_title">Storm alerts</string>
    <string name="pref_storm_alert_sensitivity_title">Storm sensitivity</string>
    <string name="pref_pressure_history_title">Pressure history</string>
    <string name="pressure_48_hours">48 hours</string>
    <string name="pressure_24_hours">24 hours</string>
    <string name="pressure_12_hours">12 hours</string>
    <string name="pressure_4_hours">4 hours</string>
    <string name="pressure_tendency_indicator_alt">Pressure tendency indicator</string>
    <string name="pref_monitor_weather_summary">In the background</string>
    <string name="pref_monitor_weather_title">Monitor weather</string>
    <string name="pref_forecast_sensitivity_title">Forecast sensitivity</string>
    <string name="forecast_sensitivity_low_hpa">Low (2.5 hPa / 3h)</string>
    <string name="forecast_sensitivity_med_hpa">Medium (1.5 hPa / 3h)</string>
    <string name="forecast_sensitivity_high_hpa">High (0.5 hPa / 3h)</string>
    <string name="forecast_sensitivity_low_mbar">Low (2.5 mbar / 3h)</string>
    <string name="forecast_sensitivity_med_mbar">Medium (1.5 mbar / 3h)</string>
    <string name="forecast_sensitivity_high_mbar">High (0.5 mbar / 3h)</string>
    <string name="forecast_sensitivity_low_psi">Low (0.036 PSI / 3h)</string>
    <string name="forecast_sensitivity_med_psi">Medium (0.022 PSI / 3h)</string>
    <string name="forecast_sensitivity_high_psi">High (0.007 PSI / 3h)</string>
    <string name="forecast_sensitivity_low_in">Low (0.074 in / 3h)</string>
    <string name="forecast_sensitivity_med_in">Medium (0.044 in / 3h)</string>
    <string name="forecast_sensitivity_high_in">High (0.015 in / 3h)</string>
    <string name="storm_sensitivity_low_hpa">Low (6 hPa / 3h)</string>
    <string name="storm_sensitivity_med_hpa">Medium (4.5 hPa / 3h)</string>
    <string name="storm_sensitivity_high_hpa">High (3 hPa / 3h)</string>
    <string name="storm_sensitivity_low_mbar">Low (3 mbar / 3h)</string>
    <string name="storm_sensitivity_med_mbar">Medium (4.5 mbar / 3h)</string>
    <string name="storm_sensitivity_high_mbar">High (3 mbar / 3h)</string>
    <string name="storm_sensitivity_low_psi">Low (0.087 PSI / 3h)</string>
    <string name="storm_sensitivity_med_psi">Medium (0.065 PSI / 3h)</string>
    <string name="storm_sensitivity_high_psi">High (0.044 PSI / 3h)</string>
    <string name="storm_sensitivity_low_in">Low (0.177 in / 3h)</string>
    <string name="storm_sensitivity_med_in">Medium (0.133 in / 3h)</string>
    <string name="storm_sensitivity_high_in">High (0.089 in / 3h)</string>
    <string name="pref_show_weather_notification_title">Show weather notification</string>
    <string name="pref_show_pressure_in_notification_title">Show pressure in notification</string>
    <string name="pref_weather_update_frequency_title">Weather update frequency</string>
    <!--Settings - Astronomy-->
    <string name="pref_sun_time_mode_title">Sunrise / sunset times</string>
    <string name="pref_show_sun_moon_compass_title">Show sun/moon on compass</string>
    <string name="sun_actual">Actual</string>
    <string name="sun_civil">Civil</string>
    <string name="sun_nautical">Nautical</string>
    <string name="sun_astronomical">Astronomical</string>
    <string name="sun_moon_compass_always">Always</string>
    <string name="sun_moon_compass_when_up">When up</string>
    <string name="sun_moon_compass_never">Never</string>
    <string name="pref_center_sun_and_moon_title">Keep sun/moon centered</string>
    <string name="update_90_minutes">1 hour 30 minutes</string>
    <string name="update_120_minutes">2 hours</string>
    <string name="update_150_minutes">2 hours 30 minutes</string>
    <string name="update_180_minutes">3 hours</string>
    <string name="update_15_minutes">15 minutes</string>
    <string name="update_30_minutes">30 minutes</string>
    <string name="update_45_minutes">45 minutes</string>
    <string name="update_60_minutes">1 hour</string>
    <string name="pref_sunset_alerts_title">Sunset alerts</string>
    <string name="pref_sunset_alert_time_title">Sunset alert time</string>
    <!--Settings - About-->
    <string name="pref_open_source_licenses_title">Licenses</string>
    <string name="pref_category_about">About</string>
    <string name="pref_app_version_title">Version</string>
    <string name="pref_github_title">GitHub</string>
    <string name="pref_email_title">Email developer</string>
    <string name="continue_button">CONTINUE</string>
    <!--Preference Keys (DO NOT TRANSLATE)-->
    <string name="pref_use_true_north" translatable="false">use_true_north</string>
    <string name="pref_use_sea_level_pressure" translatable="false">use_sea_level_pressure</string>
    <string name="pref_send_storm_alert" translatable="false">send_storm_alert</string>
    <string name="pref_pressure_units" translatable="false">pressure_units</string>
    <string name="pref_distance_units" translatable="false">distance_units</string>
    <string name="pref_just_sent_alert" translatable="false">just_sent_alert</string>
    <string name="pref_use_24_hour" translatable="false">use_24_hour</string>
    <string name="pref_sun_time_mode" translatable="false">sun_time_mode</string>
    <string name="pref_onboarding_completed" translatable="false">onboarding_completed</string>
    <string name="pref_weather_category" translatable="false">pref_weather_category</string>
    <string name="pref_compass_filter_amt" translatable="false">pref_compass_filter_amt</string>
    <string name="pref_theme" translatable="false">pref_theme</string>
    <string name="pref_display_multi_beacons" translatable="false">pref_display_multi_beacons</string>
    <string name="pref_storm_alert_sensitivity" translatable="false">pref_storm_alert_sensitivity</string>
    <string name="pref_show_sun_moon_compass" translatable="false">pref_show_sun_moon_compass_2</string>
    <string name="pref_show_linear_compass" translatable="false">pref_show_linear_compass</string>
    <string name="pref_pressure_history" translatable="false">pref_pressure_history</string>
    <string name="pref_monitor_weather" translatable="false">pref_monitor_weather</string>
    <string name="pref_ruler_calibration" translatable="false">pref_ruler_calibration</string>
    <string name="pref_num_visible_beacons" translatable="false">pref_num_visible_beacons</string>
    <string name="pref_use_legacy_compass" translatable="false">pref_use_legacy_compass_2</string>
    <string name="pref_center_sun_and_moon" translatable="false">pref_center_sun_and_moon</string>
    <string name="pref_forecast_sensitivity" translatable="false">pref_forecast_sensitivity</string>
    <string name="pref_average_speed" translatable="false">pref_average_speed</string>
    <string name="extra_action" translatable="false">extra_action</string>
    <string name="pref_coordinate_format" translatable="false">pref_coordinate_format</string>
    <string name="pref_sunset_alerts" translatable="false">pref_sunset_alerts</string>
    <string name="pref_sunset_alert_time" translatable="false">pref_sunset_alert_time</string>
    <string name="pref_show_weather_notification" translatable="false">pref_show_weather_notification</string>
    <string name="pref_compass_sensor" translatable="false">pref_compass_calibration</string>
    <string name="pref_holder_altitude" translatable="false">pref_holder_altitude</string>
    <string name="pref_auto_altitude" translatable="false">pref_auto_altitude</string>
    <string name="pref_altitude_offsets" translatable="false">pref_altitude_offsets</string>
    <string name="pref_fine_tune_altitude" translatable="false">pref_fine_tune_altitude</string>
    <string name="pref_altitude_override" translatable="false">pref_altitude_override</string>
    <string name="pref_altitude_from_gps_btn" translatable="false">pref_altitude_from_gps_btn</string>
    <string name="pref_altitude_override_sea_level" translatable="false">pref_altitude_override_sea_level</string>
    <string name="pref_altimeter_calibration" translatable="false">pref_altimeter_calibration</string>
    <string name="pref_gps_calibration" translatable="false">pref_gps_calibration</string>
    <string name="pref_barometer_calibration" translatable="false">pref_barometer_calibration</string>
    <string name="pref_holder_azimuth" translatable="false">pref_holder_azimuth</string>
    <string name="pref_holder_declination" translatable="false">pref_holder_declination</string>
    <string name="pref_declination_override" translatable="false">pref_declination_override</string>
    <string name="pref_auto_declination" translatable="false">pref_auto_declination</string>
    <string name="pref_declination_override_gps_btn" translatable="false">pref_declination_override_gps_btn</string>
    <string name="pref_holder_location" translatable="false">pref_holder_location</string>
    <string name="pref_auto_location" translatable="false">pref_auto_location</string>
    <string name="pref_holder_pressure" translatable="false">pref_holder_pressure</string>
    <string name="pref_show_pressure_in_notification" translatable="false">pref_show_pressure_in_notification</string>
    <string name="pref_open_source_licenses" translatable="false">pref_open_source_licenses</string>
    <string name="pref_gps_request_permission" translatable="false">pref_gps_request_permission</string>
    <string name="pref_latitude_override" translatable="false">pref_latitude_override</string>
    <string name="pref_longitude_override" translatable="false">pref_longitude_override</string>
    <string name="pref_calibrate_compass_btn" translatable="false">pref_calibrate_compass_btn</string>
    <string name="pref_app_version" translatable="false">pref_app_version</string>
    <string name="pref_category_licenses" translatable="false">pref_category_licenses</string>
    <string name="pref_show_calibrate_on_navigate_dialog" translatable="false">pref_show_calibrate_on_navigate_dialog</string>
    <string name="pref_github" translatable="false">pref_github</string>
    <string name="pref_email" translatable="false">pref_email</string>
    <string name="tool_inclinometer" translatable="false">tool_inclinometer</string>
    <string name="pref_enable_experimental" translatable="false">pref_enable_experimental</string>
    <string name="pref_non_linear_distances" translatable="false">pref_non_linear_distances</string>
    <string name="pref_temperature_units" translatable="false">pref_temperature_units</string>
    <string name="pref_adjust_for_temperature" translatable="false">pref_adjust_for_temperature</string>
    <string name="pref_sea_level_use_rapid" translatable="false">pref_sea_level_use_rapid</string>
    <string name="pref_temperature_holder" translatable="false">pref_temperature_holder</string>
    <string name="pref_weather_update_frequency" translatable="false">pref_weather_update_frequency</string>
    <string name="pref_altimeter_calibration_mode" translatable="false">pref_altimeter_calibration_mode</string>
    <string name="pref_sea_level_pressure_override" translatable="false">pref_sea_level_pressure_override</string>
    <string name="pref_max_beacon_distance" translatable="false">pref_max_beacon_distance</string>
    <string name="tool_offline_maps" translatable="false">tool_offline_maps</string>
    <string name="error_occurred">An error occurred</string>
    <string name="error_occurred_message">Trail Sense ran into an error and will close. Please email the developer to get this issue fixed.</string>
    <string name="tool_user_guide_title">User Guide</string>
    <string name="tool_user_guide" translatable="false">tool_user_guide</string>
    <string name="tool_user_guide_summary">A how-to guide for using Trail Sense</string>
    <string name="delete_beacon_group">Delete group</string>
    <string name="delete_beacon_group_message">%s and all its beacons will be deleted.</string>
    <string name="edit_beacon_group">Edit group</string>
    <string name="beacon_create">Create</string>
    <string name="beacon_create_beacon">Beacon</string>
    <string name="beacon_create_group">Group</string>
    <string name="beacon_group_name_hint">Name</string>
    <string name="no_group">No group</string>
    <string name="beacon_group_spinner_title">Group</string>
    <string name="weather_update_notification_channel">Weather update</string>
    <string name="weather_update_notification_channel_desc">Background weather updates</string>
    <string name="pref_sea_level_require_dwell" translatable="false">pref_sea_level_require_dwell</string>
    <string name="pref_sea_level_require_dwell_summary">Only show readings when the altitude hasn\'t changed for at least an hour. Improves forecast reliability.</string>
    <string name="pref_sea_level_require_dwell_title">Ignore rapid altitude changes</string>
    <string name="sun_and_moon">Sun &amp; Moon Positions</string>
    <string name="sun_and_moon_position_details">Sun\n\tAltitude: %s\n\tAzimuth: %s\n\nMoon\n\tAltitude: %s\n\tAzimuth: %s</string>
    <string name="tap_sun_moon_hint">Tap sun or moon for position details</string>
    <string name="advanced_settings_category">Advanced</string>
    <string name="forecasts_category">Forecasts</string>
    <string name="navigation_nearby_category">Nearby</string>
    <string name="pref_navigation_header_key" translatable="false">pref_navigation_header_key</string>
    <string name="pref_astronomy_category" translatable="false">pref_astronomy_category</string>
    <string name="pref_category_tabs">Tabs</string>
    <string name="guide_conserving_battery_title">Conserving battery</string>
    <string name="guide_conserving_battery_description">Saving battery while using Trail Sense</string>
    <string name="guide_beacons_title">Beacons</string>
    <string name="guide_beacons_description">How to navigate using beacons</string>
    <string name="guide_weather_prediction_title">Weather prediction</string>
    <string name="guide_weather_prediction_description">How to predict weather using Trail Sense</string>
    <string name="tool_bubble_level" translatable="false">tool_bubble_level</string>
    <string name="tool_bubble_level_title">Bubble Level</string>
    <string name="tool_bubble_level_summary">Determine if surfaces are flat</string>
    <string name="beacon_action_view_details">View details</string>
    <string name="pref_barometer_altitude_change" translatable="false">pref_barometer_altitude_change</string>
    <string name="pref_barometer_altitude_change_title">Travelling altitude change threshold</string>
    <string name="pref_sea_level_pressure_change_thresh" translatable="false">pref_sea_level_pressure_change_thresh</string>
    <string name="pref_sea_level_pressure_change_thresh_title">Travelling pressure change threshold</string>
    <string name="tool_inventory" translatable="false">tool_inventory</string>
    <string name="category_other">Other</string>
    <string name="category_food">Food</string>
    <string name="category_hydration">Hydration</string>
    <string name="category_clothing">Clothing</string>
    <string name="category_medical">Medical</string>
    <string name="category_fire">Fire</string>
    <string name="category_shelter">Shelter</string>
    <string name="category_safety">Safety</string>
    <string name="category_natural">Natural</string>
    <string name="tool_inventory_summary">Keep track of items on hand</string>
    <string name="tool_depth_title">Depth</string>
    <string name="tool_depth" translatable="false">tool_depth</string>
    <string name="tool_depth_summary">Determine water depth</string>
    <string name="depth_disclaimer">Use at your own risk.\n\nDo not use without a waterproof case and stay within a safe diving distance if possible.</string>
    <string name="item_name_hint">Name</string>
    <string name="item_amount_hint">Amount</string>
    <string name="guide_avalanche_description">How to determine avalanche risk</string>
    <string name="guide_avalanche_risk">Avalanche risk estimation</string>
    <string name="object_height_guide">Estimate object heights</string>
    <string name="object_height_guide_description">How to estimate the heights of objects</string>
    <string name="toast_destination_bearing_set">Destination bearing set</string>
    <string name="tool_cliff_height_title">Cliff Height</string>
    <string name="tool_cliff_height" translatable="false">tool_cliff_height</string>
    <string name="tool_cliff_height_description">Measure the height of a cliff or drop</string>
    <string name="tool_cliff_height_disclaimer">Only use this tool when it is safe to do so, and be sure to check what is below the cliff to avoid injury. See the user guide for instructions.</string>
    <string name="cliff_height_guide">Estimate cliff height</string>
    <string name="cliff_height_guide_description">How to estimate the heights of cliffs or drops</string>
    <string name="max_depth">Max: %s</string>
    <string name="tool_whistle_title">Whistle</string>
    <string name="tool_whistle" translatable="false">tool_whistle</string>
    <string name="action_inventory_delete_all">Delete all</string>
    <string name="action_inventory_delete_all_confirm">Delete all inventory items?</string>
    <string name="inventory_empty_text">No items</string>
    <string name="email" translatable="false">trailsense@protonmail.com</string>
    <string name="tool_distance_convert" translatable="false">tool_distance_convert</string>
    <string name="tool_coordinate_convert" translatable="false">tool_coordinate_convert</string>
    <string name="distance_hint">Distance</string>
    <string name="distance_from">From</string>
    <string name="distance_to">To</string>
    <string name="unit_meters">Meters</string>
    <string name="unit_kilometers">Kilometers</string>
    <string name="unit_feet">Feet</string>
    <string name="unit_miles">Miles</string>
    <string name="unit_nautical_miles">Nautical Miles</string>
    <string name="guide_recommended_apps">Recommended apps</string>
    <string name="guide_recommended_apps_description">Useful apps for survival situations</string>
    <string name="pref_privacy_policy_title">Privacy policy</string>
    <string name="pref_privacy_policy" translatable="false">pref_privacy_policy</string>
    <string name="privacy_policy_url" translatable="false">https://kylecorry.com/Trail-Sense/privacy_policy.html</string>
    <string name="tool_solar_panel_summary">Position solar panels for optimal power production</string>
    <string name="tool_solar_panel_title">Solar Panel Aligner</string>
    <string name="tool_solar_panel" translatable="false">tool_solar_panel</string>
    <string name="solar_align_now">Now</string>
    <string name="solar_panel_instructions">Place your phone on the face of the solar panel to begin.</string>
    <string name="water_boil_timer_channel">Water Boil Timer</string>
    <string name="water_boil_timer_channel_description">Water is boiling</string>
    <string name="water_boil_timer_title">Water boiling</string>
    <string name="water_boil_timer_done_title">Water done boiling</string>
    <string name="water_boil_timer_done_content">Your water is now potable</string>
    <plurals name="water_boil_timer_content">
        <item quantity="one">%d second until potable</item>
        <item quantity="other">%d seconds until potable</item>
    </plurals>
    <string name="boil_start">Start</string>
    <string name="tool_boil_summary">Tell when water is potable</string>
    <string name="tool_boil_title">Water Boil Timer</string>
    <string name="tool_boil" translatable="false">tool_boil</string>
    <string name="pref_sensor_details" translatable="false">pref_sensor_details</string>
    <string name="pref_sensor_details_title">Sensor details</string>
    <string name="tool_flashlight" translatable="false">tool_flashlight</string>
    <string name="flashlight_strobe">Strobe</string>
    <string name="tool_clock_title">Clock</string>
    <string name="utc_format">UTC %s</string>
    <string name="tool_clock" translatable="false">tool_clock</string>
    <string name="lightning">Lightning</string>
    <string name="thunder">Thunder</string>
    <string name="reset">Reset</string>
    <string name="tool_lightning_description">Measure the distance from a lightning strike</string>
    <string name="tool_lightning_title">Lightning Strike Distance</string>
    <string name="tool_lightning" translatable="false">tool_lightning</string>
    <string name="precise_centimeters_format">%s cm</string>
    <string name="precise_inches_format">%s in</string>
    <string name="tool_ruler_title">Ruler</string>
    <string name="tool_ruler" translatable="false">tool_ruler</string>
    <string name="one">1</string>
    <string name="two">2</string>
    <string name="three">3</string>
    <string name="water_purification_step_1">Filter the water</string>
    <string name="water_purification_step_2">Bring water to a rolling boil</string>
    <string name="water_purification_step_3">Start the timer</string>
    <string name="clock_waiting_for_gps">Updating time from GPS…</string>
    <string name="pref_fine_with_strobe" translatable="false">pref_fine_with_strobe</string>
    <string name="strobe_warning_title">Flashing lights</string>
    <string name="strobe_warning_content">The strobe feature contains flashing lights, which may be dangerous for some users.</string>
    <string name="tool_battery_title">Battery</string>
    <string name="tool_battery" translatable="false">tool_battery</string>
    <string name="battery_health_cold">Cold</string>
    <string name="battery_health_dead">Dead</string>
    <string name="battery_health_good">Good</string>
    <string name="battery_health_overheat">Overheat</string>
    <string name="battery_health_over_voltage">Over voltage</string>
    <string name="battery_health">Health: %s</string>
    <string name="tool_category_distance">Distance</string>
    <string name="tool_category_power">Power</string>
    <string name="tool_category_time">Time</string>
    <string name="tool_category_angles">Angles</string>
    <string name="tool_category_location">Location</string>
    <string name="tool_category_other">Other</string>
    <string name="tool_category_signaling">Signaling</string>
    <string name="tool_triangulate_title">Triangulate Location</string>
    <string name="tool_triangulate" translatable="false">tool_triangulate</string>
    <string name="tool_triangulate_summary">Determine your location without GPS</string>
    <string name="triangulate_mark_beacon">Mark</string>
    <string name="could_not_triangulate">Could not triangulate</string>
    <string name="beacon_1">Beacon 1</string>
    <string name="beacon_2">Beacon 2</string>
    <string name="pip_button">Update System Time</string>
    <string name="pip_notification_scheduled">Notification scheduled for %s</string>
    <string name="notification_channel_clock_sync">Clock Sync</string>
    <string name="notification_channel_clock_sync_description">A notification to sync your clock to GPS time</string>
    <string name="clock_sync_notification">Clock Sync - %s</string>
    <string name="clock_sync_instructions">Set the time to %s when the notification arrives</string>
    <string name="clock_sync_time_settings">Open time settings?</string>
    <string name="metal_detected">Metal detected</string>
    <string name="magnetic_field_format">%.0f uT</string>
    <string name="magnetic_field_format_precise">%s uT</string>
    <string name="threshold">Threshold</string>
    <string name="tool_metal_detector_title">Metal Detector</string>
    <string name="tool_metal_detector" translatable="false">tool_metal_detector</string>
    <string name="metal_detector_calibrate">Calibrate</string>
    <string name="metal_detector_disclaimer">Only detects magnetic metals (ex. iron)</string>
    <string name="update_gps_override">Update GPS override</string>
    <string name="location_override_updated">Location override updated</string>
    <string name="notes_empty_text">No notes</string>
    <string name="untitled_note">(untitled note)</string>
    <string name="delete_note_title">Delete note?</string>
    <string name="tool_notes_title">Notes</string>
    <string name="tool_notes" translatable="false">tool_notes</string>
    <string name="note_title_hint">Title</string>
    <string name="note_content_hint">Contents</string>
    <string name="bubble_level_angles">X: %s\nY: %s</string>
    <string name="freezing_temperatures_warning">Freezing Temperatures</string>
    <string name="freezing_temperatures_description">Water will freeze if left out and rain may turn to snow</string>
    <string name="unit_centimeters">Centimeters</string>
    <string name="unit_centimeters_abbreviation">cm</string>
    <string name="unit_inches_abbreviation">in</string>
    <string name="unit_inches">Inches</string>
    <string name="map_distance">Map: %s</string>
    <string name="map_fractional_separator">:</string>
    <string name="tool_white_noise_title">White Noise</string>
    <string name="tool_white_noise" translatable="false">tool_white_noise</string>
    <string name="tool_white_noise_summary">Helps you fall asleep</string>
    <string name="map_scale_title">Map Scale</string>
    <string name="map_scale_ratio">Ratio</string>
    <string name="map_scale_verbal">Verbal</string>
    <string name="pref_min_uncalibrated_temp_c" translatable="false">pref_min_uncalibrated_temp_c</string>
    <string name="pref_min_calibrated_temp_c" translatable="false">pref_min_calibrated_temp_c</string>
    <string name="pref_max_uncalibrated_temp_c" translatable="false">pref_max_uncalibrated_temp_c</string>
    <string name="pref_max_calibrated_temp_c" translatable="false">pref_max_calibrated_temp_c</string>
    <string name="pref_min_uncalibrated_temp_f" translatable="false">pref_min_uncalibrated_temp_f</string>
    <string name="pref_min_calibrated_temp_f" translatable="false">pref_min_calibrated_temp_f</string>
    <string name="pref_max_uncalibrated_temp_f" translatable="false">pref_max_uncalibrated_temp_f</string>
    <string name="pref_max_calibrated_temp_f" translatable="false">pref_max_calibrated_temp_f</string>
    <string name="max_temp_calibrated">Max ambient temperature (calibrated)</string>
    <string name="max_temp_uncalibrated">Max phone temperature (uncalibrated)</string>
    <string name="min_temp_calibrated">Min ambient temperature (calibrated)</string>
    <string name="min_temp_uncalibrated">Min phone temperature (uncalibrated)</string>
    <string name="bearing">Bearing</string>
    <string name="create_at_distance">Create at distance</string>
    <string name="beacon_set_bearing_btn">Set bearing (%s)</string>
    <string name="guide_create_beacons_title">Creating beacons</string>
    <string name="guide_create_beacons_description">How to create beacons</string>
    <string name="guide_location_no_gps_title">Determine location without GPS</string>
    <string name="guide_location_no_gps_description">How to find your location when you don\'t have a GPS signal</string>
    <string name="backtrack_notification_channel">Backtrack</string>
    <string name="backtrack_notification_channel_description">Backtrack location updates</string>
    <string name="backtrack_notification_description">Placing location waypoint</string>
    <string name="waypoints_empty_text">No waypoints</string>
    <string name="waypoint_action_delete">Delete</string>
    <string name="action_waypoint_create_beacon">Create beacon</string>
    <string name="tool_backtrack_summary">View location history</string>
    <string name="tool_backtrack_title">Backtrack</string>
    <string name="tool_backtrack" translatable="false">tool_backtrack</string>
    <string name="pref_backtrack_enabled" translatable="false">pref_backtrack_enabled</string>
    <string name="waypoint_time_format">%s, %s</string>
    <string name="waypoint_beacon_title_template">%s, %s Waypoint</string>
    <string name="pref_backtrack_enabled_summary">Record location history</string>
    <string name="pref_backtrack_frequency" translatable="false">pref_backtrack_frequency</string>
    <string name="pref_backtrack_frequency_title">Backtrack interval</string>
    <string name="location_input_hint">Location</string>
    <string name="location_input_help_title">Supported location formats</string>
    <string name="location_input_help">Decimal degrees (ex. 1.00, -2.00)  Degrees decimal minutes (ex. 1°23.12\'N, 3°12.1\'W)  Degrees minutes seconds (ex. 1°23\'12.1\"N, 3°12\"1.2\'W)  UTM (ex. 03T 12345E 67890N)   MGRS (ex. 27PXM 09601 05579)</string>
    <string name="coordinate_input_invalid_location">Invalid location</string>
    <string name="pref_gps_override" translatable="false">pref_gps_override</string>
    <string name="pref_gps_override_title">Location override</string>
    <string name="delete_waypoint_prompt">Delete waypoint?</string>
    <string name="delete_tide_prompt">Delete tide?</string>
    <string name="guide_thermometer_calibration_title">Thermometer calibration</string>
    <string name="guide_thermometer_calibration_description">How to calibrate your thermometer</string>
    <string name="tool_thermometer_title">Thermometer</string>
    <string name="tool_thermometer" translatable="false">tool_thermometer</string>
    <string name="pref_category_barometer_and_thermometer" translatable="false">pref_category_barometer_and_thermometer</string>
    <string name="battery_power_ac">AC</string>
    <string name="battery_power_usb">USB</string>
    <string name="battery_power_wireless">Wireless</string>
    <string name="charging_wireless">Charging (%s)</string>
    <string name="guide_backtrack_description">How to use Backtrack</string>
    <string name="guide_barometer_calibration_title">Barometer calibration</string>
    <string name="guide_barometer_calibration_description">How to calibrate your barometer to sea level</string>
    <string name="pref_low_power_mode" translatable="false">pref_low_power_mode</string>
    <string name="pref_low_power_mode_weather" translatable="false">pref_low_power_mode_weather</string>
    <string name="pref_low_power_mode_backtrack" translatable="false">pref_low_power_mode_backtrack</string>
    <string name="pref_low_power_mode_title">Power saving mode</string>
    <string name="low_power_mode_on_message">Power saving mode on, some features may be disabled.</string>
    <string name="unsaved_changes">Unsaved Changes</string>
    <string name="unsaved_changes_message">Changes you made will not be saved.</string>
    <string name="dialog_leave">Leave</string>
    <string name="backtrack_disabled_low_power_toast">Backtrack is disabled in power saving mode</string>
    <string name="pref_low_power_mode_summary">Disables some features to save power</string>
    <string name="open_beacon_in_maps">View on Map</string>
    <string name="compass_calibrate_toast">Compass accuracy %s, calibration is advised</string>
    <string name="how">How</string>
    <string name="clouds">Clouds</string>
    <string name="cloud_high">HIGH</string>
    <string name="cloud_middle">MIDDLE</string>
    <string name="cloud_low">LOW</string>
    <string name="pref_require_satellites">pref_require_satellites</string>
    <string name="pref_require_satellites_title">Require satellite fix</string>
    <string name="pref_require_satellites_description">Requires at least 4 satellites, improves accuracy</string>
    <string name="cirrus">Cirrus</string>
    <string name="cirrocumulus">Cirrocumulus</string>
    <string name="cirrostratus">Cirrostratus</string>
    <string name="altocumulus">Altocumulus</string>
    <string name="altostratus">Altostratus</string>
    <string name="nimbostratus">Nimbostratus</string>
    <string name="stratus">Stratus</string>
    <string name="stratocumulus">Stratocumulus</string>
    <string name="cumulus">Cumulus</string>
    <string name="cumulonimbus">Cumulonimbus</string>
    <string name="cloud_fair">Fair weather likely</string>
    <string name="cloud_possible_rain">Precipitation possible</string>
    <string name="cloud_likely_rain">Precipitation likely</string>
    <string name="cloud_likely_storm">Storm likely</string>
    <string name="cirrocumulus_desc">Forms a wavy sheet, clouds almost look two dimensional.</string>
    <string name="cirrostratus_desc">Covers the sky, but the sun can be seen through it.</string>
    <string name="altocumulus_desc">Looks like puffy cotton balls.</string>
    <string name="altostratus_desc">Covers the sky, the sun can barely be seen.</string>
    <string name="nimbostratus_desc">Dark gray and covers the sky. It may be raining.</string>
    <string name="stratus_desc">Covers the sky, objects don\'t cast shadows.</string>
    <string name="stratocumulus_desc">Rolling masses which form a sheet.</string>
    <string name="cumulus_desc">Looks like puffy cotton balls.</string>
    <string name="cumulonimbus_desc">Dark gray, tall and anvil shape.</string>
    <string name="cirrus_desc">High and feathery.</string>
    <string name="tool_clouds" translatable="false">tool_clouds</string>
    <!--This is in Markdown format-->
    <string name="onboarding_navigation">- Place beacons and navigate back to them\n\n- Get your current location, altitude, and speed\n\n- Retrace your steps with Backtrack (runs in the background when enabled)</string>
    <!--This is in Markdown format-->
    <string name="onboarding_weather">- Get hyperlocal forecasts using your phone\'s barometer\n\n- Does not use an Internet connection\n\n- Be alerted of incoming storms</string>
    <!--This is in Markdown format-->
    <string name="onboarding_astronomy">- Know when the sun/moon will rise and set\n\n- Be alerted when the sun is going to set\n\n- Locate the sun and moon on the compass</string>
    <!--This is in Markdown format-->
    <string name="onboarding_tools">- Access tools to assist in any wilderness situation\n\n- Signal using the flashlight or whistle\n\n- Convert locations from a paper map to your phone\n\n- Measure angles and determine the heights of objects\n\n- Synchronize your clock without an Internet connection\n\n- Take notes and keep track of items on hand\n\n- Find dropped iron/steel objects</string>
    <string name="privacy">Privacy and Location</string>
    <!--This is in Markdown format-->
    <string name="onboarding_user_guide">Learn how to use Trail Sense\'s features with the user guide. Available at the bottom of the Tools tab.\n\nMore guides will be coming soon.</string>
    <!--This is in Markdown format-->
    <string name="onboarding_privacy">- Trail Sense respects your privacy and location data never leaves your device\n\n- Trail Sense will never require Internet permission\n\n- View the [Privacy Policy](https://kylecorry.com/Trail-Sense/privacy_policy.html) (opens in your phone\'s browser)\n\n- Some features of Trail Sense require access to your location\n\n- Granting the location permission will enable the following features:\n\n\t- Navigating to beacons\n\n\t- Improved forecast accuracy (requires background location, not available on all devices)\n\n\t- Backtrack (requires background location)\n\n\t- Sun and moon times for your current location\n\n- If you choose to not grant the location permission, you can manually enter a location in the Settings &gt; GPS calibration menu in Trail Sense.\n\n- After clicking continue, you will be prompted to grant the location and background location permissions. Denying those permissions will prevent Trail Sense from accessing your location, so a manual location entry is recommended.</string>
    <string name="export">Export</string>
    <plurals name="beacons_imported">
        <item quantity="one">%d beacon imported</item>
        <item quantity="other">%d beacons imported</item>
    </plurals>
    <plurals name="beacons_exported">
        <item quantity="one">%d beacon exported</item>
        <item quantity="other">%d beacons exported</item>
    </plurals>
    <string name="select_import_file">Select Import File</string>
    <string name="import_export_beacons">Import/Export Beacons</string>
    <string name="import_btn">Import</string>
    <string name="gps_user">User</string>
    <string name="gps_stale">Stale</string>
    <string name="gps_searching">Searching</string>
    <string name="gps_unavailable">Unavailable</string>
    <string name="quality_poor">Poor</string>
    <string name="quality_moderate">Moderate</string>
    <string name="quality_good">Good</string>
    <string name="pref_backtrack_save_cell">pref_backtrack_save_cell</string>
    <string name="time_ago">%s ago</string>
    <string name="network_5g">5G</string>
    <string name="network_4g">4G</string>
    <string name="network_2g">2G</string>
    <string name="network_3g">3G</string>
    <string name="network_no_signal">No signal</string>
    <string name="barometer">Barometer</string>
    <string name="cell_signal">Cell signal</string>
    <string name="dbm_format">%s dBm</string>
    <string name="satellites">satellites</string>
    <string name="hygrometer">Hygrometer</string>
    <string name="gravity">Gravity</string>
    <string name="acceleration_m_s2_format">%s m/s²</string>
    <string name="magnetometer">Magnetometer</string>
    <string name="permission_background_location">Background location</string>
    <string name="permission_not_granted">Not granted</string>
    <string name="permission_granted">Granted</string>
    <string name="available">Available</string>
    <string name="help">Help</string>
    <string name="beacon_export_error">Could not export beacons</string>
    <string name="tool_light_meter" translatable="false">tool_light_meter</string>
    <string name="distance_from_flashlight">Distance from phone to flashlight</string>
    <string name="lux_format">%s lx</string>
    <string name="candela_format">%s cd</string>
    <string name="beam_distance">%s beam distance</string>
    <string name="tool_light_meter_title">Light Meter</string>
    <string name="tool_light_meter_description">Measure flashlight beam distance</string>
    <string name="pref_show_moon_illumination" translatable="false">pref_show_moon_illumination</string>
    <string name="pref_backtrack_save_cell_summary">Records cell signal at the waypoint. Does not use the Internet.</string>
    <string name="pref_backtrack_save_cell_title">Record cell signal</string>
    <string name="pref_holder_pressure_chart" translatable="false">pref_holder_pressure_chart</string>
    <string name="location_not_set">Location not set</string>
    <string name="set">Set</string>
    <string name="location_disabled">Location is disabled</string>
    <string name="gps_cache">GPS Cache</string>
    <string name="guide_light_meter_title">Determine flashlight effectiveness</string>
    <string name="guide_light_meter_description">How to determine the beam distance of flashlights</string>
    <string name="todays_forecast">Today\'s forecast</string>
    <string name="tomorrows_forecast">Tomorrow\'s forecast</string>
    <string name="weather_better_than_yesterday">Better than yesterday</string>
    <string name="weather_worse_than_yesterday">Worse than yesterday</string>
    <string name="weather_same_as_yesterday">Same as yesterday</string>
    <string name="weather_better_than_today">Better than today</string>
    <string name="weather_worse_than_today">Worse than today</string>
    <string name="weather_same_as_today">Same as today</string>
    <string name="pref_daily_weather_notification">pref_daily_weather_notification</string>
    <string name="pref_daily_weather_notification_title">Daily weather notification</string>
    <string name="always_on">Always on</string>
    <string name="service_update_frequency">Updates every %s</string>
    <string name="battery_usage">%s battery usage</string>
    <string name="high">High</string>
    <string name="moderate">Moderate</string>
    <string name="low">Low</string>
    <string name="no_temperature_history">No temperature history</string>
    <string name="no_gps_signal">No GPS Signal</string>
    <string name="pref_navigation_quick_action_left" translatable="false">pref_navigation_quick_action_left</string>
    <string name="pref_navigation_quick_action_right" translatable="false">pref_navigation_quick_action_right</string>
    <string name="quick_action_none">None</string>
    <string name="left_quick_action">Left quick action</string>
    <string name="right_quick_action">Right quick action</string>
    <string name="tool_tides" translatable="false">tool_tides</string>
    <string name="experimental">Experimental</string>
    <string name="tides">Tides</string>
    <string name="high_tide">High Tide</string>
    <string name="low_tide">Low Tide</string>
    <string name="half_tide">Half Tide</string>
    <string name="reference_high_tide" translatable="false">reference_high_tide</string>
    <string name="last_tide_id" translatable="false">last_tide_id</string>
    <string name="tide_low_short">Low</string>
    <string name="tide_high_short">High</string>
    <string name="tide_calibration_instructions">Set the time of a high tide near you, preferably on the date of a new or full moon. This can be obtained online or via printed tide tables. The tides shown in Trail Sense may be off by up to two hours, which is good enough for reference but not to rely on.</string>
    <string name="time_not_set">Time not set</string>
    <string name="date_not_set">Date not set</string>
    <string name="pref_daily_weather_time_holder" translatable="false">pref_daily_weather_time_holder</string>
    <string name="pref_daily_weather_time_title">Daily weather time</string>
    <string name="pref_daily_weather_time" translatable="false">pref_daily_weather_time</string>
    <string name="experimental_features">Tides, maps and sighting compass</string>
    <string name="tide_calibration">Tide Calibration</string>
    <string name="screen_flashlight">Screen</string>
    <string name="speedometer_real_time">Real Time</string>
    <string name="speedometer_average">Average (from Backtrack)</string>
    <string name="pref_navigation_speedometer_type" translatable="false">pref_navigation_speedometer_type</string>
    <string name="speedometer">Speedometer</string>
    <string name="tool_speedometer_odometer_title">Speedometer / Odometer</string>
    <string name="tool_speedometer_odometer" translatable="false">tool_speedometer_odometer</string>
    <string name="value_since_time">%s since %s</string>
    <string name="value_average">%s average</string>
    <string name="distance_away">Distance away</string>
    <string name="distance_away_not_set">distance away not set</string>
    <string name="saltwater_switch">Is saltwater?</string>
    <string name="odometer">Odometer</string>
    <string name="pedometer">Pedometer</string>
    <string name="pref_stride_length_title">Stride length</string>
    <string name="pref_stride_length_holder" translatable="false">pref_stride_length_holder</string>
    <string name="pref_stride_length" translatable="false">pref_stride_length</string>
    <string name="pref_odometer_source" translatable="false">pref_odometer_source</string>
    <string name="source">Source</string>
    <string name="pref_odometer_calibration" translatable="false">pref_odometer_calibration</string>
    <string name="pref_odometer_request_permission" translatable="false">pref_odometer_request_permission</string>
    <string name="pref_nearby_radar" translatable="false">pref_nearby_radar</string>
    <string name="pref_nearby_radar_title">Show nearby radar compass</string>
    <string name="pref_nearby_radius_holder" translatable="false">pref_nearby_radius_holder</string>
    <string name="tide_location_label">Tide location (optional)</string>
    <string name="create_tide">Create Tide</string>
    <string name="no_tides">No tides</string>
    <string name="menu">Menu</string>
    <string name="untitled_tide">Untitled tide</string>
    <string name="meteor_shower">Meteor shower</string>
    <string name="tomorrow_at">Tomorrow at %s</string>
    <string name="meteors_per_hour">Max %d meteors / h</string>
    <string name="pref_meteor_showers" translatable="false">pref_meteor_showers</string>
    <string name="pref_meteor_showers_title">Meteor showers</string>
    <string name="guide_signaling_for_help_title">Signaling for help</string>
    <string name="guide_signaling_for_help_description">How to signal for help</string>
    <string name="guide_navigation_description">How to navigate using Trail Sense</string>
    <string name="guide_using_printed_maps">Using printed maps</string>
    <string name="guide_using_printed_maps_desc">How to use printed maps with Trail Sense</string>
    <string name="pedometer_disclaimer">The accuracy and battery usage of the pedometer is dependent on your device\'s manufacturer and the stride length entered. Try it out at home for a bit to verify battery drain and accuracy before using on the trail.</string>
    <string name="speedometer_odometer_accuracy_dialog">For the best accuracy, enable Backtrack and set the odometer source to pedometer in settings.</string>
    <string name="rename">Rename</string>
    <string name="no_maps">No maps</string>
    <string name="on_map">On map</string>
    <string name="select_map_image">Select map image</string>
    <string name="place_beacon_at">Place a beacon at %s?</string>
    <string name="create_map">Create map</string>
    <string name="create_map_description">Enter the name of the map</string>
    <string name="guide_importing_maps_title">Importing maps</string>
    <string name="guide_importing_maps_desc">How to import and use maps in Trail Sense</string>
    <string name="previous">Previous</string>
    <string name="next">Next</string>
    <string name="guide_speedometer_title">Determine speed and distance</string>
    <string name="guide_speedometer_desc">How to determine distance travelled and arrival times</string>
    <string name="time_until_empty">until empty</string>
    <string name="time_until_full">until full</string>
    <string name="map_auto_calibrated">Map auto-calibrated, please verify its accuracy</string>
    <string name="pref_backtrack_path_radar" translatable="false">pref_backtrack_path_radar</string>
    <string name="pref_backtrack_path_radar_title">Show Backtrack path</string>
    <string name="pref_backtrack_path_radar_summary">On the radar compass and maps</string>
    <string name="pref_backtrack_interval" translatable="false">pref_backtrack_interval</string>
    <string name="minute_symbol">m</string>
    <string name="hour_symbol">h</string>
    <string name="importing_map">Importing map</string>
    <string name="error_importing_map">Error importing map</string>
    <string name="import_gpx">Import GPX</string>
    <string name="sleep_timer">Sleep timer</string>
    <string name="pref_odometer_reset_daily_title">Reset daily</string>
    <string name="pref_odometer_reset_daily" translatable="false">pref_odometer_reset_daily</string>
    <string name="search">Search</string>
    <string name="pref_weather_quick_action_left" translatable="false">pref_weather_quick_action_left</string>
    <string name="pref_weather_quick_action_right" translatable="false">pref_weather_quick_action_right</string>
    <string name="pref_astronomy_quick_action_left" translatable="false">pref_astronomy_quick_action_left</string>
    <string name="pref_astronomy_quick_action_right" translatable="false">pref_astronomy_quick_action_right</string>
    <string name="actual_frequency_disclaimer">The actual frequency may vary as some devices have background limits in place.</string>
    <string name="pref_weather_show_detailed_icon">pref_weather_show_detailed_icon</string>
    <string name="pref_weather_show_detailed_icon_title">Show colored notification icon</string>
    <string name="pref_backtrack_path_color" translatable="false">pref_backtrack_path_color</string>
    <string name="pref_backtrack_path_style" translatable="false">pref_backtrack_path_dotted</string>
    <string name="solid">Solid</string>
    <string name="dotted">Dotted</string>
<!--    The arrow line style-->
    <string name="arrow">Arrow</string>
    <string name="pref_backtrack_path_style_title">Backtrack path style</string>
    <string name="pref_backtrack_path_color_title">Backtrack path color</string>
    <string name="updates">Updates</string>
    <string name="backtrack_high_priority_notification">Placing a waypoint every %s</string>
    <string name="battery_warning">Battery drain warning</string>
    <string name="backtrack_battery_warning">Small intervals (under 10 minutes) may cause excess battery drain</string>
    <string name="sunset_alert_location_update">Updating location for sunset alert</string>
    <string name="background_update">Background update</string>
    <string name="calibrate_new_tide">Calibrate to a new tide?</string>
    <string name="water_boil_guide_title">Make water safe to drink</string>
    <string name="water_boil_guide_desc">How to use the Water Boil Timer</string>
    <string name="color">Color</string>
    <string name="pref_use_camera_features" translatable="false">pref_use_camera_features</string>
    <string name="pref_use_camera_features_title">Enable camera features</string>
    <string name="camera_permission_denied">Camera permission denied, unable to turn on camera features. You can enable it in settings.</string>
    <string name="last_signal_beacon_name">Last signal - %s (%s)</string>
    <string name="pref_show_last_signal_beacon" translatable="false">pref_show_last_signal_beacon</string>
    <string name="pref_show_last_signal_beacon_title">Last signal beacon</string>
    <string name="pref_show_last_signal_beacon_summary">Creates a beacon for the last cell signal location</string>
    <string name="fields">Fields</string>
    <string name="noon">Noon</string>
    <string name="pref_show_noon" translatable="false">pref_show_noon</string>
    <string name="pref_show_noon_summary">Solar and lunar noon</string>
    <string name="pref_show_astronomical_times" translatable="false">pref_show_astronomical_times</string>
    <string name="for_sunrise_and_set">For sunrise and sunset</string>
    <string name="pref_show_nautical_times" translatable="false">pref_show_nautical_times</string>
    <string name="pref_show_nautical_times_title">Nautical times</string>
    <string name="pref_show_astronomical_times_title">Astronomical times</string>
    <string name="pref_show_civil_times" translatable="false">pref_show_civil_times</string>
    <string name="pref_show_civil_times_title">Civil times</string>
    <string name="pref_show_civil_times_summary">Dawn and dusk</string>
    <plurals name="import_beacons">
        <item quantity="one">Import %d beacon?</item>
        <item quantity="other">Import %d beacons?</item>
    </plurals>
    <string name="whistle_signal_where_are_you">Where are you?</string>
    <string name="whistle_signal_acknowledged">Acknowledged</string>
    <string name="whistle_signal_come_here">Come here</string>
    <string name="weather_monitor">Weather Monitor</string>
    <string name="sunrise_type">Sunrise (%s)</string>
    <string name="sunset_type">Sunset (%s)</string>
    <string name="battery_history">Battery history - last %s</string>
    <string name="pref_nmea_altitude" translatable="false">pref_nmea_altitude</string>
    <string name="pref_barometer_info_holder" translatable="false">pref_barometer_info_holder</string>
    <string name="pref_barometer_info_summary">The pressure may differ from that of nearby stations</string>
    <string name="pref_nmea_altitude_title">NMEA altitude offsets</string>
    <string name="pref_nmea_altitude_summary">Uses NMEA offsets for altitude conversion</string>
    <string name="pref_experimental_barometer_calibration" translatable="false">pref_experimental_barometer_calibration</string>
    <string name="pref_experimental_barometer_calibration_title">Use experimental calibration</string>
    <string name="pref_barometer_altitude_outlier" translatable="false">pref_barometer_altitude_outlier</string>
    <string name="pref_barometer_pressure_smoothing" translatable="false">pref_barometer_pressure_smoothing</string>
    <string name="pref_barometer_altitude_smoothing">pref_barometer_altitude_smoothing</string>
    <string name="pref_barometer_pressure_smoothing_title">Pressure smoothing</string>
    <string name="pref_barometer_altitude_smoothing_title">Altitude smoothing</string>
    <string name="pref_barometer_altitude_outlier_title">Altitude outlier removal</string>
    <string name="delete_map">Delete map?</string>
<<<<<<< HEAD
    <string name="convert">Convert</string>
    <string name="distance">Distance</string>
    <string name="coordinates_tab">Coordinates</string>
=======
    <string name="no_groups">No groups</string>
    <string name="move">Move</string>
    <string name="beacon_moved_to">Moved to %s</string>
>>>>>>> 0fe11541
</resources><|MERGE_RESOLUTION|>--- conflicted
+++ resolved
@@ -1011,13 +1011,10 @@
     <string name="pref_barometer_altitude_smoothing_title">Altitude smoothing</string>
     <string name="pref_barometer_altitude_outlier_title">Altitude outlier removal</string>
     <string name="delete_map">Delete map?</string>
-<<<<<<< HEAD
     <string name="convert">Convert</string>
     <string name="distance">Distance</string>
     <string name="coordinates_tab">Coordinates</string>
-=======
     <string name="no_groups">No groups</string>
     <string name="move">Move</string>
     <string name="beacon_moved_to">Moved to %s</string>
->>>>>>> 0fe11541
 </resources>