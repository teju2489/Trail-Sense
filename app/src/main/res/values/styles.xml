--- conflicted
+++ resolved
@@ -9,11 +9,8 @@
         <item name="alertDialogTheme">@style/AlertDialogTheme</item>
         <item name="materialButtonStyle">@style/ButtonTheme</item>
         <item name="floatingActionButtonStyle">@style/AppFloatingActionButtonStyle</item>
-<<<<<<< HEAD
         <item name="colorSecondaryContainer">@color/colorSecondaryContainer</item>
-=======
         <item name="snackbarButtonStyle">@style/SnackBarButtonTheme</item>
->>>>>>> 68bc776b
     </style>
 
     <!--Override this for other Android versions-->
@@ -59,13 +56,8 @@
         <item name="dialogCornerRadius">16dp</item>
     </style>
 
-<<<<<<< HEAD
     <style name="ButtonTheme" parent="Widget.Material3.Button">
         <item name="android:textColor">@color/white</item>
-    </style>
-
-=======
-    <style name="ButtonTheme" parent="Widget.MaterialComponents.Button">
         <item name="shapeAppearanceOverlay">@style/ButtonAppearance</item>
         <item name="android:textColor">@color/black</item>
         <item name="iconTint">@color/black</item>
@@ -80,5 +72,4 @@
         <item name="android:textColor">@color/colorPrimary</item>
     </style>
 
->>>>>>> 68bc776b
 </resources>