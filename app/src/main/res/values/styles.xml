<resources>

    <!--This is used for all Android versions-->
    <style name="BaseAppTheme" parent="Theme.Material3.DayNight.NoActionBar">
<<<<<<< HEAD
        <item name="android:statusBarColor">#90000000</item>
=======
>>>>>>> 85dcbd8a
        <item name="colorPrimary">@color/colorPrimary</item>
        <item name="colorAccent">@color/colorPrimary</item>
        <item name="android:statusBarColor">#90000000</item>
        <item name="bottomSheetDialogTheme">@style/AppBottomSheetDialogTheme</item>
        <item name="alertDialogTheme">@style/AlertDialogTheme</item>
        <item name="materialButtonStyle">@style/ButtonTheme</item>
        <item name="floatingActionButtonStyle">@style/AppFloatingActionButtonStyle</item>
        <item name="colorSecondaryContainer">@color/colorSecondaryContainer</item>
<<<<<<< HEAD
=======
        <item name="snackbarButtonStyle">@style/SnackBarButtonTheme</item>
>>>>>>> 85dcbd8a
    </style>

    <!--Override this for other Android versions-->
    <style name="AppTheme" parent="BaseAppTheme" />

<<<<<<< HEAD
    <style name="AppFloatingActionButtonStyle" parent="Widget.Material3.FloatingActionButton.Primary">
        <item name="backgroundTint">@color/colorPrimary</item>
        <item name="tint">@color/white</item>
    </style>

=======
    <style name="AppTheme.HeaderText">
        <item name="android:textSize">22sp</item>
        <item name="android:textColor">?android:attr/textColorPrimary</item>
        <item name="android:textStyle">bold</item>
    </style>

    <style name="AppTheme.CircleImageView">
        <item name="cornerFamily">rounded</item>
        <item name="cornerSize">50%</item>
    </style>

    <style name="AppTheme.SubHeaderText">
        <item name="android:textSize">12sp</item>
        <item name="android:textColor">?android:attr/textColorSecondary</item>
    </style>

    <style name="AppFloatingActionButtonStyle" parent="Widget.Material3.FloatingActionButton.Primary">
        <item name="backgroundTint">?attr/colorPrimary</item>
        <item name="tint">@color/black</item>
    </style>

>>>>>>> 85dcbd8a
    <style name="AppBottomSheetDialogTheme" parent="ThemeOverlay.Material3.BottomSheetDialog">
        <item name="bottomSheetStyle">@style/AppBottomSheetModalStyle</item>
    </style>

    <style name="AppBottomSheetModalStyle" parent="Widget.Material3.BottomSheet.Modal">
        <item name="shapeAppearance">@style/AppBottomSheetAppearance</item>
        <item name="android:padding">16dp</item>
    </style>

    <style name="AppBottomSheetAppearance">
        <item name="cornerFamily">rounded</item>
        <item name="cornerSizeTopLeft">16dp</item>
        <item name="cornerSizeTopRight">16dp</item>
    </style>

    <style name="AlertDialogTheme" parent="ThemeOverlay.Material3.Dialog.Alert">
        <item name="dialogCornerRadius">16dp</item>
    </style>

    <style name="ButtonTheme" parent="Widget.Material3.Button">
        <item name="android:textColor">@color/white</item>
        <item name="shapeAppearanceOverlay">@style/ButtonAppearance</item>
        <item name="android:textColor">@color/black</item>
        <item name="iconTint">@color/black</item>
    </style>

<<<<<<< HEAD
=======
    <style name="ButtonAppearance">
        <item name="cornerFamily">rounded</item>
        <item name="cornerSize">@dimen/rounded_corner_size</item>
    </style>

    <style name="SnackBarButtonTheme" parent="@style/Widget.MaterialComponents.Button.TextButton.Snackbar">
        <item name="android:textColor">@color/colorPrimary</item>
    </style>

>>>>>>> 85dcbd8a
</resources><|MERGE_RESOLUTION|>--- conflicted
+++ resolved
@@ -2,10 +2,7 @@
 
     <!--This is used for all Android versions-->
     <style name="BaseAppTheme" parent="Theme.Material3.DayNight.NoActionBar">
-<<<<<<< HEAD
         <item name="android:statusBarColor">#90000000</item>
-=======
->>>>>>> 85dcbd8a
         <item name="colorPrimary">@color/colorPrimary</item>
         <item name="colorAccent">@color/colorPrimary</item>
         <item name="android:statusBarColor">#90000000</item>
@@ -14,22 +11,17 @@
         <item name="materialButtonStyle">@style/ButtonTheme</item>
         <item name="floatingActionButtonStyle">@style/AppFloatingActionButtonStyle</item>
         <item name="colorSecondaryContainer">@color/colorSecondaryContainer</item>
-<<<<<<< HEAD
-=======
         <item name="snackbarButtonStyle">@style/SnackBarButtonTheme</item>
->>>>>>> 85dcbd8a
     </style>
 
     <!--Override this for other Android versions-->
     <style name="AppTheme" parent="BaseAppTheme" />
 
-<<<<<<< HEAD
     <style name="AppFloatingActionButtonStyle" parent="Widget.Material3.FloatingActionButton.Primary">
         <item name="backgroundTint">@color/colorPrimary</item>
         <item name="tint">@color/white</item>
     </style>
 
-=======
     <style name="AppTheme.HeaderText">
         <item name="android:textSize">22sp</item>
         <item name="android:textColor">?android:attr/textColorPrimary</item>
@@ -51,7 +43,6 @@
         <item name="tint">@color/black</item>
     </style>
 
->>>>>>> 85dcbd8a
     <style name="AppBottomSheetDialogTheme" parent="ThemeOverlay.Material3.BottomSheetDialog">
         <item name="bottomSheetStyle">@style/AppBottomSheetModalStyle</item>
     </style>
@@ -78,8 +69,6 @@
         <item name="iconTint">@color/black</item>
     </style>
 
-<<<<<<< HEAD
-=======
     <style name="ButtonAppearance">
         <item name="cornerFamily">rounded</item>
         <item name="cornerSize">@dimen/rounded_corner_size</item>
@@ -89,5 +78,4 @@
         <item name="android:textColor">@color/colorPrimary</item>
     </style>
 
->>>>>>> 85dcbd8a
 </resources>