<?xml version="1.0" encoding="utf-8"?>
<navigation xmlns:android="http://schemas.android.com/apk/res/android"
    xmlns:app="http://schemas.android.com/apk/res-auto"
    xmlns:tools="http://schemas.android.com/tools"
    app:startDestination="@id/action_navigation">

    <fragment
        android:id="@+id/action_navigation"
        android:name="com.kylecorry.trail_sense.navigation.ui.NavigatorFragment"
        android:label="activity_navigator"
        tools:layout="@layout/activity_navigator">

        <argument
            android:name="destination"
            android:defaultValue="0L"
            app:argType="long" />

        <action
            android:id="@+id/action_navigatorFragment_to_beaconListFragment"
            app:destination="@id/beacon_list"
            app:enterAnim="@anim/slide_in_right"
            app:exitAnim="@anim/slide_out_left"
            app:popEnterAnim="@anim/slide_in_left"
            app:popExitAnim="@anim/slide_out_right" />

        <action
            android:id="@+id/action_navigatorFragment_to_fragmentBacktrack"
            app:destination="@id/fragmentBacktrack"
            app:enterAnim="@anim/slide_in_right"
            app:exitAnim="@anim/slide_out_left"
            app:popEnterAnim="@anim/slide_in_left"
            app:popExitAnim="@anim/slide_out_right" />

        <action
            android:id="@+id/action_navigatorFragment_to_calibrateGPSFragment"
            app:destination="@id/calibrateGPSFragment"
            app:enterAnim="@anim/slide_in_right"
            app:exitAnim="@anim/slide_out_left"
            app:popEnterAnim="@anim/slide_in_left"
            app:popExitAnim="@anim/slide_out_right" />

    </fragment>
    <fragment
        android:id="@+id/action_astronomy"
        android:name="com.kylecorry.trail_sense.astronomy.ui.AstronomyFragment"
        android:label="AstronomyFragment">
        <action
            android:id="@+id/action_astronomyFragment_to_calibrateGPSFragment"
            app:destination="@id/calibrateGPSFragment"
            app:enterAnim="@anim/slide_in_right"
            app:exitAnim="@anim/slide_out_left"
            app:popEnterAnim="@anim/slide_in_left"
            app:popExitAnim="@anim/slide_out_right" />
    </fragment>
    <fragment
        android:id="@+id/action_experimental_tools"
        android:name="com.kylecorry.trail_sense.tools.ui.ToolsFragment"
        android:label="ToolsFragment">
        <action
            android:id="@+id/action_toolsFragment_to_toolConvertFragment"
            app:destination="@id/toolConvertFragment"
            app:enterAnim="@anim/slide_in_right"
            app:exitAnim="@anim/slide_out_left"
            app:popEnterAnim="@anim/slide_in_left"
            app:popExitAnim="@anim/slide_out_right" />
        <action
            android:id="@+id/action_toolsFragment_to_inclinometerFragment"
            app:destination="@id/action_inclinometer"
            app:enterAnim="@anim/slide_in_right"
            app:exitAnim="@anim/slide_out_left"
            app:popEnterAnim="@anim/slide_in_left"
            app:popExitAnim="@anim/slide_out_right" />
        <action
            android:id="@+id/action_tools_to_maps_list"
            app:destination="@id/mapListFragment"
            app:enterAnim="@anim/slide_in_right"
            app:exitAnim="@anim/slide_out_left"
            app:popEnterAnim="@anim/slide_in_left"
            app:popExitAnim="@anim/slide_out_right" />
        <action
            android:id="@+id/action_toolsFragment_to_tidesFragment"
            app:destination="@id/tidesFragment"
            app:enterAnim="@anim/slide_in_right"
            app:exitAnim="@anim/slide_out_left"
            app:popEnterAnim="@anim/slide_in_left"
            app:popExitAnim="@anim/slide_out_right" />
        <action
            android:id="@+id/action_action_experimental_tools_to_guideListFragment"
            app:destination="@id/guideListFragment"
            app:enterAnim="@anim/slide_in_right"
            app:exitAnim="@anim/slide_out_left"
            app:popEnterAnim="@anim/slide_in_left"
            app:popExitAnim="@anim/slide_out_right" />
        <action
            android:id="@+id/action_action_experimental_tools_to_levelFragment"
            app:destination="@id/levelFragment"
            app:enterAnim="@anim/slide_in_right"
            app:exitAnim="@anim/slide_out_left"
            app:popEnterAnim="@anim/slide_in_left"
            app:popExitAnim="@anim/slide_out_right" />
        <action
            android:id="@+id/action_action_experimental_tools_to_action_inventory"
            app:destination="@id/action_inventory"
            app:enterAnim="@anim/slide_in_right"
            app:exitAnim="@anim/slide_out_left"
            app:popEnterAnim="@anim/slide_in_left"
            app:popExitAnim="@anim/slide_out_right" />
        <action
            android:id="@+id/action_action_experimental_tools_to_toolDepthFragment"
            app:destination="@id/toolDepthFragment"
            app:enterAnim="@anim/slide_in_right"
            app:exitAnim="@anim/slide_out_left"
            app:popEnterAnim="@anim/slide_in_left"
            app:popExitAnim="@anim/slide_out_right" />
        <action
            android:id="@+id/action_toolsFragment_to_speedometerFragment"
            app:destination="@id/fragmentToolSpeedometer"
            app:enterAnim="@anim/slide_in_right"
            app:exitAnim="@anim/slide_out_left"
            app:popEnterAnim="@anim/slide_in_left"
            app:popExitAnim="@anim/slide_out_right" />
        <action
            android:id="@+id/action_action_experimental_tools_to_toolCliffHeightFragment"
            app:destination="@id/toolCliffHeightFragment"
            app:enterAnim="@anim/slide_in_right"
            app:exitAnim="@anim/slide_out_left"
            app:popEnterAnim="@anim/slide_in_left"
            app:popExitAnim="@anim/slide_out_right" />
        <action
            android:id="@+id/action_action_experimental_tools_to_toolWhistleFragment"
            app:destination="@id/toolWhistleFragment"
            app:enterAnim="@anim/slide_in_right"
            app:exitAnim="@anim/slide_out_left"
            app:popEnterAnim="@anim/slide_in_left"
            app:popExitAnim="@anim/slide_out_right" />
        <action
            android:id="@+id/action_action_experimental_tools_to_fragmentToolSolarPanel"
            app:destination="@id/fragmentToolSolarPanel"
            app:enterAnim="@anim/slide_in_right"
            app:exitAnim="@anim/slide_out_left"
            app:popEnterAnim="@anim/slide_in_left"
            app:popExitAnim="@anim/slide_out_right" />
        <action
            android:id="@+id/action_action_experimental_tools_to_waterPurificationFragment"
            app:destination="@id/waterPurificationFragment"
            app:enterAnim="@anim/slide_in_right"
            app:exitAnim="@anim/slide_out_left"
            app:popEnterAnim="@anim/slide_in_left"
            app:popExitAnim="@anim/slide_out_right" />
        <action
            android:id="@+id/action_action_experimental_tools_to_fragmentToolFlashlight"
            app:destination="@id/fragmentToolFlashlight"
            app:enterAnim="@anim/slide_in_right"
            app:exitAnim="@anim/slide_out_left"
            app:popEnterAnim="@anim/slide_in_left"
            app:popExitAnim="@anim/slide_out_right" />
        <action
            android:id="@+id/action_action_experimental_tools_to_toolClockFragment"
            app:destination="@id/toolClockFragment"
            app:enterAnim="@anim/slide_in_right"
            app:exitAnim="@anim/slide_out_left"
            app:popEnterAnim="@anim/slide_in_left"
            app:popExitAnim="@anim/slide_out_right" />
        <action
            android:id="@+id/action_action_experimental_tools_to_fragmentToolLightning"
            app:destination="@id/fragmentToolLightning"
            app:enterAnim="@anim/slide_in_right"
            app:exitAnim="@anim/slide_out_left"
            app:popEnterAnim="@anim/slide_in_left"
            app:popExitAnim="@anim/slide_out_right" />
        <action
            android:id="@+id/action_action_experimental_tools_to_rulerFragment"
            app:destination="@id/rulerFragment"
            app:enterAnim="@anim/slide_in_right"
            app:exitAnim="@anim/slide_out_left"
            app:popEnterAnim="@anim/slide_in_left"
            app:popExitAnim="@anim/slide_out_right" />
        <action
            android:id="@+id/action_action_experimental_tools_to_fragmentToolBattery"
            app:destination="@id/fragmentToolBattery"
            app:enterAnim="@anim/slide_in_right"
            app:exitAnim="@anim/slide_out_left"
            app:popEnterAnim="@anim/slide_in_left"
            app:popExitAnim="@anim/slide_out_right" />
        <action
            android:id="@+id/action_action_experimental_tools_to_fragmentToolTriangulate"
            app:destination="@id/fragmentToolTriangulate"
            app:enterAnim="@anim/slide_in_right"
            app:exitAnim="@anim/slide_out_left"
            app:popEnterAnim="@anim/slide_in_left"
            app:popExitAnim="@anim/slide_out_right" />
        <action
            android:id="@+id/action_action_experimental_tools_to_fragmentToolMetalDetector"
            app:destination="@id/fragmentToolMetalDetector"
            app:enterAnim="@anim/slide_in_right"
            app:exitAnim="@anim/slide_out_left"
            app:popEnterAnim="@anim/slide_in_left"
            app:popExitAnim="@anim/slide_out_right" />
        <action
            android:id="@+id/action_action_experimental_tools_to_fragmentToolNotes"
            app:destination="@id/fragmentToolNotes"
            app:enterAnim="@anim/slide_in_right"
            app:exitAnim="@anim/slide_out_left"
            app:popEnterAnim="@anim/slide_in_left"
            app:popExitAnim="@anim/slide_out_right" />
        <action
            android:id="@+id/action_action_experimental_tools_to_fragmentToolWhiteNoise"
            app:destination="@id/fragmentToolWhiteNoise"
            app:enterAnim="@anim/slide_in_right"
            app:exitAnim="@anim/slide_out_left"
            app:popEnterAnim="@anim/slide_in_left"
            app:popExitAnim="@anim/slide_out_right" />
        <action
            android:id="@+id/action_action_experimental_tools_to_fragmentBacktrack"
            app:destination="@id/fragmentBacktrack"
            app:enterAnim="@anim/slide_in_right"
            app:exitAnim="@anim/slide_out_left"
            app:popEnterAnim="@anim/slide_in_left"
            app:popExitAnim="@anim/slide_out_right" />
        <action
            android:id="@+id/action_action_experimental_tools_to_thermometerFragment"
            app:destination="@id/thermometerFragment"
            app:enterAnim="@anim/slide_in_right"
            app:exitAnim="@anim/slide_out_left"
            app:popEnterAnim="@anim/slide_in_left"
            app:popExitAnim="@anim/slide_out_right" />
        <action
            android:id="@+id/action_action_experimental_tools_to_cloudFragment"
            app:destination="@id/cloudFragment"
            app:enterAnim="@anim/slide_in_right"
            app:exitAnim="@anim/slide_out_left"
            app:popEnterAnim="@anim/slide_in_left"
            app:popExitAnim="@anim/slide_out_right" />
        <action
            android:id="@+id/action_toolsFragment_to_toolLightFragment"
            app:destination="@id/toolLightFragment"
            app:enterAnim="@anim/slide_in_right"
            app:exitAnim="@anim/slide_out_left"
            app:popEnterAnim="@anim/slide_in_left"
            app:popExitAnim="@anim/slide_out_right" />
    </fragment>
    <fragment
        android:id="@+id/action_weather"
        android:name="com.kylecorry.trail_sense.weather.ui.WeatherFragment"
        android:label="activity_weather"
        tools:layout="@layout/activity_weather">
        <action
            android:id="@+id/action_action_weather_to_thermometerFragment"
            app:destination="@id/thermometerFragment"
            app:enterAnim="@anim/slide_in_right"
            app:exitAnim="@anim/slide_out_left"
            app:popEnterAnim="@anim/slide_in_left"
            app:popExitAnim="@anim/slide_out_right" />
        <action
            android:id="@+id/action_action_weather_to_cloudFragment"
            app:destination="@id/cloudFragment"
            app:enterAnim="@anim/slide_in_right"
            app:exitAnim="@anim/slide_out_left"
            app:popEnterAnim="@anim/slide_in_left"
            app:popExitAnim="@anim/slide_out_right" />
    </fragment>
    <fragment
        android:id="@+id/action_settings"
        android:name="com.kylecorry.trail_sense.settings.SettingsFragment"
        android:label="SettingsFragment">
        <action
            android:id="@+id/action_action_settings_to_calibrateAltimeterFragment"
            app:destination="@id/calibrateAltimeterFragment"
            app:enterAnim="@anim/slide_in_right"
            app:exitAnim="@anim/slide_out_left"
            app:popEnterAnim="@anim/slide_in_left"
            app:popExitAnim="@anim/slide_out_right" />
        <action
            android:id="@+id/action_action_settings_to_diagnosticFragment"
            app:destination="@id/diagnosticFragment"
            app:enterAnim="@anim/slide_in_right"
            app:exitAnim="@anim/slide_out_left"
            app:popEnterAnim="@anim/slide_in_left"
            app:popExitAnim="@anim/slide_out_right" />
        <action
            android:id="@+id/action_action_settings_to_calibrateBarometerFragment"
            app:destination="@id/calibrateBarometerFragment"
            app:enterAnim="@anim/slide_in_right"
            app:exitAnim="@anim/slide_out_left"
            app:popEnterAnim="@anim/slide_in_left"
            app:popExitAnim="@anim/slide_out_right" />
        <action
            android:id="@+id/action_action_settings_to_thermometerSettingsFragment"
            app:destination="@id/thermometerSettingsFragment"
            app:enterAnim="@anim/slide_in_right"
            app:exitAnim="@anim/slide_out_left"
            app:popEnterAnim="@anim/slide_in_left"
            app:popExitAnim="@anim/slide_out_right" />
        <action
            android:id="@+id/action_action_settings_to_calibrateCompassFragment"
            app:destination="@id/calibrateCompassFragment"
            app:enterAnim="@anim/slide_in_right"
            app:exitAnim="@anim/slide_out_left"
            app:popEnterAnim="@anim/slide_in_left"
            app:popExitAnim="@anim/slide_out_right" />
        <action
            android:id="@+id/action_action_settings_to_calibrateOdometerFragment"
            app:destination="@id/calibrateOdometerFragment"
            app:enterAnim="@anim/slide_in_right"
            app:exitAnim="@anim/slide_out_left"
            app:popEnterAnim="@anim/slide_in_left"
            app:popExitAnim="@anim/slide_out_right" />

        <action
            android:id="@+id/action_action_settings_to_cellSignalSettingsFragment"
            app:destination="@id/cellSignalSettingsFragment"
            app:enterAnim="@anim/slide_in_right"
            app:exitAnim="@anim/slide_out_left"
            app:popEnterAnim="@anim/slide_in_left"
            app:popExitAnim="@anim/slide_out_right" />
        <action
            android:id="@+id/action_action_settings_to_calibrateGPSFragment"
            app:destination="@id/calibrateGPSFragment"
            app:enterAnim="@anim/slide_in_right"
            app:exitAnim="@anim/slide_out_left"
            app:popEnterAnim="@anim/slide_in_left"
            app:popExitAnim="@anim/slide_out_right" />
        <action
            android:id="@+id/action_action_settings_to_licenseFragment"
            app:destination="@id/licenseFragment"
            app:enterAnim="@anim/slide_in_right"
            app:exitAnim="@anim/slide_out_left"
            app:popEnterAnim="@anim/slide_in_left"
            app:popExitAnim="@anim/slide_out_right" />
        <action
            android:id="@+id/action_action_settings_to_weatherSettingsFragment"
            app:destination="@id/weatherSettingsFragment"
            app:enterAnim="@anim/slide_in_right"
            app:exitAnim="@anim/slide_out_left"
            app:popEnterAnim="@anim/slide_in_left"
            app:popExitAnim="@anim/slide_out_right" />
        <action
            android:id="@+id/action_action_settings_to_navigationSettingsFragment"
            app:destination="@id/navigationSettingsFragment"
            app:enterAnim="@anim/slide_in_right"
            app:exitAnim="@anim/slide_out_left"
            app:popEnterAnim="@anim/slide_in_left"
            app:popExitAnim="@anim/slide_out_right" />
        <action
            android:id="@+id/action_action_settings_to_flashlightSettingsFragment"
            app:destination="@id/flashlightSettingsFragment"
            app:enterAnim="@anim/slide_in_right"
            app:exitAnim="@anim/slide_out_left"
            app:popEnterAnim="@anim/slide_in_left"
            app:popExitAnim="@anim/slide_out_right" />
        <action
            android:id="@+id/action_action_settings_to_astronomySettingsFragment"
            app:destination="@id/astronomySettingsFragment"
            app:enterAnim="@anim/slide_in_right"
            app:exitAnim="@anim/slide_out_left"
            app:popEnterAnim="@anim/slide_in_left"
            app:popExitAnim="@anim/slide_out_right" />
        <action
            android:id="@+id/action_action_settings_to_toolSettingsFragment"
            app:destination="@id/toolSettingsFragment"
            app:enterAnim="@anim/slide_in_right"
            app:exitAnim="@anim/slide_out_left"
            app:popEnterAnim="@anim/slide_in_left"
            app:popExitAnim="@anim/slide_out_right" />
    </fragment>
    <fragment
        android:id="@+id/beacon_list"
        android:name="com.kylecorry.trail_sense.navigation.ui.BeaconListFragment"
        android:label="BeaconListFragment">
        <action
            android:id="@+id/action_beaconListFragment_to_placeBeaconFragment"
            app:destination="@id/place_beacon"
            app:enterAnim="@anim/slide_in_right"
            app:exitAnim="@anim/slide_out_left"
            app:popEnterAnim="@anim/slide_in_left"
            app:popExitAnim="@anim/slide_out_right" />
        <action
            android:id="@+id/action_beacon_list_to_action_navigation"
            app:destination="@id/action_navigation"
            app:enterAnim="@anim/slide_in_left"
            app:exitAnim="@anim/slide_out_right"
            app:popEnterAnim="@anim/slide_in_right"
            app:popExitAnim="@anim/slide_out_left"
            app:popUpTo="@id/action_navigation"
            app:popUpToInclusive="true" />
        <action
            android:id="@+id/action_beacon_list_to_beaconDetailsFragment"
            app:destination="@id/beaconDetailsFragment"
            app:enterAnim="@anim/slide_in_right"
            app:exitAnim="@anim/slide_out_left"
            app:popEnterAnim="@anim/slide_in_left"
            app:popExitAnim="@anim/slide_out_right" />
    </fragment>
    <fragment
        android:id="@+id/place_beacon"
        android:name="com.kylecorry.trail_sense.navigation.ui.PlaceBeaconFragment"
        android:label="PlaceBeaconFragment">

        <argument
            android:name="edit_beacon"
            android:defaultValue="0L"
            app:argType="long" />

        <argument
            android:name="initial_group"
            android:defaultValue="0L"
            app:argType="long" />

        <argument
            android:name="initial_location"
            android:defaultValue="@null"
            app:argType="com.kylecorry.trail_sense.navigation.domain.MyNamedCoordinate" />

        <action
            android:id="@+id/action_place_beacon_to_beacon_list"
            app:destination="@id/beacon_list"
            app:enterAnim="@anim/slide_in_left"
            app:exitAnim="@anim/slide_out_right"
            app:popEnterAnim="@anim/slide_in_right"
            app:popExitAnim="@anim/slide_out_left"
            app:popUpTo="@id/beacon_list"
            app:popUpToInclusive="true" />
    </fragment>
    <fragment
        android:id="@+id/action_inclinometer"
        android:name="com.kylecorry.trail_sense.tools.inclinometer.ui.InclinometerFragment"
        android:label="InclinometerFragment" />
    <fragment
        android:id="@+id/calibrateAltimeterFragment"
        android:name="com.kylecorry.trail_sense.calibration.ui.CalibrateAltimeterFragment"
        android:label="CalibrateAltimeterFragment" />
    <fragment
        android:id="@+id/calibrateBarometerFragment"
        android:name="com.kylecorry.trail_sense.calibration.ui.CalibrateBarometerFragment"
        android:label="CalibrateBarometerFragment" />
    <fragment
        android:id="@+id/calibrateCompassFragment"
        android:name="com.kylecorry.trail_sense.calibration.ui.CalibrateCompassFragment"
        android:label="CalibrateCompassFragment" />
    <fragment
        android:id="@+id/calibrateGPSFragment"
        android:name="com.kylecorry.trail_sense.calibration.ui.CalibrateGPSFragment"
        android:label="CalibrateGPSFragment" />
    <fragment
        android:id="@+id/licenseFragment"
        android:name="com.kylecorry.trail_sense.licenses.LicenseFragment"
        android:label="LicenseFragment" />
    <fragment
        android:id="@+id/thermometerFragment"
        android:name="com.kylecorry.trail_sense.weather.ui.ThermometerFragment"
        android:label="ThermometerFragment" />
    <fragment
        android:id="@+id/weatherSettingsFragment"
        android:name="com.kylecorry.trail_sense.settings.WeatherSettingsFragment"
        android:label="WeatherSettingsFragment" />
    <fragment
        android:id="@+id/navigationSettingsFragment"
        android:name="com.kylecorry.trail_sense.settings.NavigationSettingsFragment"
        android:label="NavigationSettingsFragment" />
    <fragment
        android:id="@+id/astronomySettingsFragment"
        android:name="com.kylecorry.trail_sense.settings.AstronomySettingsFragment"
        android:label="AstronomySettingsFragment" />
    <fragment
        android:id="@+id/guideListFragment"
        android:name="com.kylecorry.trail_sense.tools.guide.ui.GuideListFragment"
        android:label="GuideListFragment">
        <action
            android:id="@+id/action_guideListFragment_to_guideFragment"
            app:destination="@id/guideFragment"
            app:enterAnim="@anim/slide_in_right"
            app:exitAnim="@anim/slide_out_left"
            app:popEnterAnim="@anim/slide_in_left"
            app:popExitAnim="@anim/slide_out_right" />
    </fragment>
    <fragment
        android:id="@+id/guideFragment"
        android:name="com.kylecorry.trail_sense.tools.guide.ui.GuideFragment"
        android:label="GuideFragment">

        <argument
            android:name="guide_name"
            android:defaultValue="@null"
            app:argType="string" />

        <argument
            android:name="guide_contents"
            android:defaultValue="0"
            app:argType="integer" />

    </fragment>
    <fragment
        android:id="@+id/levelFragment"
        android:name="com.kylecorry.trail_sense.tools.level.ui.LevelFragment"
        android:label="LevelFragment" />
    <fragment
        android:id="@+id/beaconDetailsFragment"
        android:name="com.kylecorry.trail_sense.navigation.ui.BeaconDetailsFragment"
        android:label="BeaconDetailsFragment">

        <argument
            android:name="beacon_id"
            app:argType="long" />

        <action
            android:id="@+id/action_beaconDetailsFragment_to_action_navigation"
            app:destination="@id/action_navigation"
            app:enterAnim="@anim/slide_in_left"
            app:exitAnim="@anim/slide_out_left"
            app:popEnterAnim="@anim/slide_in_right"
            app:popExitAnim="@anim/slide_out_left"
            app:popUpTo="@id/action_navigation"
            app:popUpToInclusive="true" />
    </fragment>

    <fragment
        android:id="@+id/action_inventory"
        android:name="com.kylecorry.trail_sense.tools.inventory.ui.ItemListFragment"
        android:label="ItemListFragment">
        <action
            android:id="@+id/action_action_inventory_to_createItemFragment"
            app:destination="@id/createItemFragment"
            app:enterAnim="@anim/slide_in_right"
            app:exitAnim="@anim/slide_out_left"
            app:popEnterAnim="@anim/slide_in_left"
            app:popExitAnim="@anim/slide_out_right" />
    </fragment>
    <fragment
        android:id="@+id/createItemFragment"
        android:name="com.kylecorry.trail_sense.tools.inventory.ui.CreateItemFragment"
        android:label="CreateItemFragment">
        <action
            android:id="@+id/action_createItemFragment_to_action_inventory"
            app:enterAnim="@anim/slide_in_left"
            app:exitAnim="@anim/slide_out_right"
            app:popEnterAnim="@anim/slide_in_right"
            app:popExitAnim="@anim/slide_out_left"
            app:popUpTo="@id/action_inventory" />

        <argument
            android:name="edit_item_id"
            android:defaultValue="0L"
            app:argType="long" />
    </fragment>
    <fragment
        android:id="@+id/toolConvertFragment"
        android:name="com.kylecorry.trail_sense.tools.convert.ui.FragmentToolConvert"
        android:label="ConvertFragment" />
    <fragment
        android:id="@+id/toolDepthFragment"
        android:name="com.kylecorry.trail_sense.tools.depth.ui.ToolDepthFragment"
        android:label="ToolDepthFragment" />
    <fragment
        android:id="@+id/toolCliffHeightFragment"
        android:name="com.kylecorry.trail_sense.tools.cliffheight.ui.ToolCliffHeightFragment"
        android:label="ToolCliffHeightFragment" />
    <fragment
        android:id="@+id/toolWhistleFragment"
        android:name="com.kylecorry.trail_sense.tools.whistle.ui.ToolWhistleFragment"
        android:label="ToolWhistleFragment" />
    <fragment
        android:id="@+id/fragmentToolSolarPanel"
        android:name="com.kylecorry.trail_sense.tools.solarpanel.ui.FragmentToolSolarPanel"
        android:label="FragmentToolSolarPanel" />
    <fragment
        android:id="@+id/waterPurificationFragment"
        android:name="com.kylecorry.trail_sense.tools.waterpurification.ui.WaterPurificationFragment"
        android:label="WaterPurificationFragment" />
    <fragment
        android:id="@+id/fragmentToolFlashlight"
        android:name="com.kylecorry.trail_sense.tools.flashlight.ui.FragmentToolFlashlight"
        android:label="FragmentToolFlashlight">
        <action
            android:id="@+id/action_flashlight_to_screen_flashlight"
            app:destination="@id/fragmentToolScreenFlashlight"
            app:enterAnim="@anim/slide_in_right"
            app:exitAnim="@anim/slide_out_left"
            app:popEnterAnim="@anim/slide_in_left"
            app:popExitAnim="@anim/slide_out_right" />
    </fragment>
    <fragment
        android:id="@+id/toolClockFragment"
        android:name="com.kylecorry.trail_sense.tools.clock.ui.ToolClockFragment"
        android:label="ToolClockFragment" />
    <fragment
        android:id="@+id/fragmentToolLightning"
        android:name="com.kylecorry.trail_sense.tools.lightning.ui.FragmentToolLightning"
        android:label="FragmentToolLightning" />
    <fragment
        android:id="@+id/rulerFragment"
        android:name="com.kylecorry.trail_sense.tools.ruler.ui.RulerFragment"
        android:label="RulerFragment" />
    <fragment
        android:id="@+id/fragmentToolBattery"
        android:name="com.kylecorry.trail_sense.tools.battery.ui.FragmentToolBattery"
        android:label="FragmentToolBattery" />
    <fragment
        android:id="@+id/fragmentToolTriangulate"
        android:name="com.kylecorry.trail_sense.tools.triangulate.ui.FragmentToolTriangulate"
        android:label="FragmentToolTriangulate" />
    <fragment
        android:id="@+id/fragmentToolMetalDetector"
        android:name="com.kylecorry.trail_sense.tools.metaldetector.ui.FragmentToolMetalDetector"
        android:label="FragmentToolMetalDetector" />
    <fragment
        android:id="@+id/fragmentToolNotes"
        android:name="com.kylecorry.trail_sense.tools.notes.ui.FragmentToolNotes"
        android:label="FragmentToolNotes">
        <action
            android:id="@+id/action_fragmentToolNotes_to_fragmentToolNotesCreate"
            app:destination="@id/fragmentToolNotesCreate"
            app:enterAnim="@anim/slide_in_right"
            app:exitAnim="@anim/slide_out_left"
            app:popEnterAnim="@anim/slide_in_left"
            app:popExitAnim="@anim/slide_out_right" />
    </fragment>
    <fragment
        android:id="@+id/fragmentToolNotesCreate"
        android:name="com.kylecorry.trail_sense.tools.notes.ui.FragmentToolNotesCreate"
        android:label="FragmentToolNotesCreate">
        <action
            android:id="@+id/action_fragmentToolNotesCreate_to_fragmentToolNotes"
            app:destination="@id/fragmentToolNotes"
            app:enterAnim="@anim/slide_in_left"
            app:exitAnim="@anim/slide_out_right"
            app:popEnterAnim="@anim/slide_in_right"
            app:popExitAnim="@anim/slide_out_left"
            app:popUpTo="@id/fragmentToolNotes" />
        <argument
            android:name="edit_note_id"
            android:defaultValue="0L"
            app:argType="long" />
    </fragment>
    <fragment
        android:id="@+id/fragmentToolWhiteNoise"
        android:name="com.kylecorry.trail_sense.tools.whitenoise.ui.FragmentToolWhiteNoise"
        android:label="FragmentToolWhiteNoise" />
    <fragment
        android:id="@+id/fragmentBacktrack"
        android:name="com.kylecorry.trail_sense.tools.backtrack.ui.FragmentBacktrack"
        android:label="FragmentBacktrack">
        <action
            android:id="@+id/action_fragmentBacktrack_to_action_navigation"
            app:destination="@id/action_navigation"
            app:enterAnim="@anim/slide_in_left"
            app:exitAnim="@anim/slide_out_right"
            app:popEnterAnim="@anim/slide_in_right"
            app:popExitAnim="@anim/slide_out_left"
            app:popUpTo="@id/action_navigation"
            app:popUpToInclusive="true" />
    </fragment>
    <fragment
        android:id="@+id/toolSettingsFragment"
        android:name="com.kylecorry.trail_sense.settings.ToolSettingsFragment"
        android:label="ToolSettingsFragment" />
    <fragment
        android:id="@+id/cloudFragment"
        android:name="com.kylecorry.trail_sense.weather.ui.CloudFragment"
        android:label="CloudFragment" />
    <fragment
        android:id="@+id/diagnosticFragment"
        android:name="com.kylecorry.trail_sense.diagnostics.DiagnosticFragment"
        android:label="DiagnosticFragment" />
    <fragment
        android:id="@+id/toolLightFragment"
        android:name="com.kylecorry.trail_sense.tools.light.ui.ToolLightFragment"
        android:label="ToolLightFragment" />
    <fragment
        android:id="@+id/tidesFragment"
        android:name="com.kylecorry.trail_sense.tools.tides.ui.TidesFragment"
        android:label="TidesFragment">
        <action
            android:id="@+id/action_tides_to_tideList"
            app:destination="@id/tideListFragment"
            app:enterAnim="@anim/slide_in_right"
            app:exitAnim="@anim/slide_out_left"
            app:popEnterAnim="@anim/slide_in_left"
            app:popExitAnim="@anim/slide_out_right" />
    </fragment>
    <fragment
        android:id="@+id/fragmentToolScreenFlashlight"
        android:name="com.kylecorry.trail_sense.tools.flashlight.ui.FragmentToolScreenFlashlight"
        android:label="FragmentToolScreenFlashlight" />
    <fragment
        android:id="@+id/fragmentToolSpeedometer"
        android:name="com.kylecorry.trail_sense.tools.speedometer.ui.FragmentToolSpeedometer"
        android:label="FragmentToolSpeedometer" />
    <fragment
        android:id="@+id/calibrateOdometerFragment"
        android:name="com.kylecorry.trail_sense.calibration.ui.CalibrateOdometerFragment"
        android:label="CalibrateOdometerFragment" />
    <fragment
        android:id="@+id/createTideFragment"
        android:name="com.kylecorry.trail_sense.tools.tides.ui.CreateTideFragment"
        android:label="CreateTideFragment">
        <argument
            android:name="edit_tide_id"
            android:defaultValue="0L"
            app:argType="long" />

        <action
            android:id="@+id/action_createTide_to_tideList"
            app:destination="@id/tideListFragment"
            app:enterAnim="@anim/slide_in_left"
            app:exitAnim="@anim/slide_out_right"
            app:popEnterAnim="@anim/slide_in_right"
            app:popExitAnim="@anim/slide_out_left"
            app:popUpTo="@id/tideListFragment"
            app:popUpToInclusive="true" />
    </fragment>
    <fragment
        android:id="@+id/tideListFragment"
        android:name="com.kylecorry.trail_sense.tools.tides.ui.TideListFragment"
        android:label="TideListFragment">
        <action
            android:id="@+id/action_tideList_to_createTide"
            app:destination="@id/createTideFragment"
            app:enterAnim="@anim/slide_in_right"
            app:exitAnim="@anim/slide_out_left"
            app:popEnterAnim="@anim/slide_in_left"
            app:popExitAnim="@anim/slide_out_right" />
        <action
            android:id="@+id/action_tideList_to_tide"
            app:destination="@id/tidesFragment"
            app:enterAnim="@anim/slide_in_left"
            app:exitAnim="@anim/slide_out_right"
            app:popEnterAnim="@anim/slide_in_right"
            app:popExitAnim="@anim/slide_out_left"
            app:popUpTo="@id/tidesFragment"
            app:popUpToInclusive="true" />
    </fragment>
    <fragment
        android:id="@+id/mapsFragment"
        android:name="com.kylecorry.trail_sense.tools.maps.ui.MapsFragment"
        android:label="MapsFragment">
        <argument
            android:name="mapId"
            android:defaultValue="0L"
            app:argType="long" />
    </fragment>
    <fragment
        android:id="@+id/mapListFragment"
        android:name="com.kylecorry.trail_sense.tools.maps.ui.MapListFragment"
        android:label="MapListFragment">
        <action
            android:id="@+id/action_mapList_to_maps"
            app:destination="@id/mapsFragment"
            app:enterAnim="@anim/slide_in_right"
            app:exitAnim="@anim/slide_out_left"
            app:popEnterAnim="@anim/slide_in_left"
            app:popExitAnim="@anim/slide_out_right" />
    </fragment>
    <fragment
        android:id="@+id/flashlightSettingsFragment"
        android:name="com.kylecorry.trail_sense.settings.FlashlightSettingsFragment"
        android:label="FlashlightSettingsFragment" />
    <fragment
        android:id="@+id/thermometerSettingsFragment"
        android:name="com.kylecorry.trail_sense.settings.ThermometerSettingsFragment"
        android:label="ThermometerSettingsFragment" />
    <fragment
<<<<<<< HEAD
        android:id="@+id/testFragment"
        android:name="com.kylecorry.trail_sense.tools.maps.ui.TestFragment"
        android:label="TestFragment" />
=======
        android:id="@+id/cellSignalSettingsFragment"
        android:name="com.kylecorry.trail_sense.settings.CellSignalSettingsFragment"
        android:label="CellSignalSettingsFragment" />
>>>>>>> 0889ddf8

</navigation><|MERGE_RESOLUTION|>--- conflicted
+++ resolved
@@ -759,14 +759,12 @@
         android:name="com.kylecorry.trail_sense.settings.ThermometerSettingsFragment"
         android:label="ThermometerSettingsFragment" />
     <fragment
-<<<<<<< HEAD
         android:id="@+id/testFragment"
         android:name="com.kylecorry.trail_sense.tools.maps.ui.TestFragment"
         android:label="TestFragment" />
-=======
+    <fragment
         android:id="@+id/cellSignalSettingsFragment"
         android:name="com.kylecorry.trail_sense.settings.CellSignalSettingsFragment"
         android:label="CellSignalSettingsFragment" />
->>>>>>> 0889ddf8
 
 </navigation>